"""Tests for listing templates rendering."""
from __future__ import annotations

import sys
import json
from dataclasses import asdict
from pathlib import Path

import pytest

PROJECT_ROOT = Path(__file__).resolve().parents[2]
if str(PROJECT_ROOT) not in sys.path:
    sys.path.insert(0, str(PROJECT_ROOT))

from app.backend.gpt_client import ListingGenerator
from app.backend.listing_fields import ListingFields
from app.backend.templates import ListingTemplateRegistry


SIZE_LABEL_CUT_MESSAGE = "Étiquette de taille coupée pour plus de confort."
COMPOSITION_LABEL_CUT_MESSAGE = "Étiquette de composition coupée pour plus de confort."
COMBINED_LABEL_CUT_MESSAGE = "Étiquettes de taille et composition coupées pour plus de confort."
COMBINED_LABEL_MISSING_MESSAGE = "Étiquettes de taille et composition non visibles sur les photos."


def test_render_defaults_to_femme_when_gender_missing_levis() -> None:
    template = ListingTemplateRegistry().get_template("template-jean-levis-femme")
    fields = ListingFields(
        model="501",
        fr_size="38",
        us_w="28",
        us_l="30",
        fit_leg="slim",
        rise_class="haute",
        rise_measurement_cm=None,
        waist_measurement_cm=None,
        cotton_pct="99",
        polyester_pct="",
        polyamide_pct="",
        viscose_pct="",
        elastane_pct="1",
        gender="",
        color_main="bleu",
        defects="",
        defect_tags=(),
        size_label_visible=True,
        fabric_label_visible=True,
        sku="JLF1",
    )

    title, description, _ = template.render(fields)

    assert "femme" in title.lower()
    assert "femme" in description.lower()
    assert "#levisfemme" in description.lower()


def test_render_jean_levis_femme_uses_sku_placeholder_when_missing() -> None:
    template = ListingTemplateRegistry().get_template("template-jean-levis-femme")
    fields = ListingFields(
        model="501",
        fr_size="38",
        us_w="",
        us_l="",
        fit_leg="straight",
        rise_class="",
        rise_measurement_cm=None,
        waist_measurement_cm=None,
        cotton_pct="98",
        polyester_pct="",
        polyamide_pct="",
        viscose_pct="",
        elastane_pct="",
        gender="Femme",
        color_main="bleu",
        defects="",
        defect_tags=(),
        size_label_visible=False,
        fabric_label_visible=False,
        sku="",
    )

    _title, description = template.render(fields)

    assert "sku" not in description.lower()

    generator = ListingGenerator()
    payload = {"fields": asdict(fields)}

    class _FakeResponse:
        def __init__(self, text: str) -> None:
            self.output_text = text

    class _FakeResponses:
        def __init__(self, text: str) -> None:
            self._text = text

        def create(self, **_kwargs: object) -> _FakeResponse:
            return _FakeResponse(self._text)

    class _FakeClient:
        def __init__(self, text: str) -> None:
            self.responses = _FakeResponses(text)

    generator._client = _FakeClient(json.dumps(payload))  # type: ignore[attr-defined]
    result = generator.generate_listing([], "", template, "")

    assert result.sku_missing is True


def test_render_jean_levis_handles_fabric_label_cut() -> None:
    template = ListingTemplateRegistry().get_template("template-jean-levis-femme")
    fields = ListingFields(
        model="505",
        fr_size="40",
        us_w="30",
        us_l="32",
        fit_leg="straight",
        rise_class="",
        rise_measurement_cm=None,
        waist_measurement_cm=None,
        cotton_pct="",
        polyester_pct="",
        polyamide_pct="",
        viscose_pct="",
        elastane_pct="",
        gender="Femme",
        color_main="bleu",
        defects="",
        defect_tags=(),
        size_label_visible=True,
        fabric_label_visible=False,
        fabric_label_cut=True,
        sku="JLF20",
    )

    _, description = template.render(fields)

    assert description.count(COMPOSITION_LABEL_CUT_MESSAGE) == 1


def test_render_jean_levis_prefers_user_sizes_when_label_visible() -> None:
    template = ListingTemplateRegistry().get_template("template-jean-levis-femme")
    fields = ListingFields(
        model="501",
        fr_size="38",
        us_w="28",
        us_l="30",
        fit_leg="straight",
        rise_class="",
        rise_measurement_cm=None,
        waist_measurement_cm=90.0,
        cotton_pct="99",
        polyester_pct="",
        polyamide_pct="",
        viscose_pct="",
        elastane_pct="1",
        gender="Femme",
        color_main="bleu",
        defects="",
        defect_tags=(),
        size_label_visible=True,
        fabric_label_visible=True,
        sku="JLF-SIZE",
    )

    title, description, _ = template.render(fields)

    assert "FR38" in title
    assert "W28" in title

    first_paragraph = description.split("\n\n")[0]
    assert "28 US" in first_paragraph
    assert "38 FR" in first_paragraph

    hashtags_line = description.split("\n\n")[-1].lower()
    assert "#w28" in hashtags_line
    assert "#fr38" in hashtags_line


def test_render_jean_levis_marks_estimated_size_without_forbidden_note() -> None:
    template = ListingTemplateRegistry().get_template("template-jean-levis-femme")
    fields = ListingFields(
        model="",  # no explicit context
        fr_size="",
        us_w="",
        us_l="",
        fit_leg="straight",
        rise_class="",
        rise_measurement_cm=None,
        waist_measurement_cm=None,
        cotton_pct="",  # composition irrelevant here
        polyester_pct="",
        polyamide_pct="",
        viscose_pct="",
        elastane_pct="",
        gender="Femme",
        color_main="",
        defects="",
        defect_tags=(),
        size_label_visible=False,
        fabric_label_visible=False,
        fabric_label_cut=False,
        sku="JLF22",
        waist_flat_measurement_cm=41.2,
    )

    title, description = template.render(fields)

    assert "(voir photos)" in description
    assert "Taille estimée à partir" not in title
    assert "Taille estimée à partir" not in description


def test_render_jean_levis_estimates_price_with_visible_stains() -> None:
    template = ListingTemplateRegistry().get_template("template-jean-levis-femme")
    fields = ListingFields(
        model="501",
        fr_size="38",
        us_w="28",
        us_l="32",
        fit_leg="straight",
        rise_class="regular",
        rise_measurement_cm=None,
        waist_measurement_cm=None,
        cotton_pct="100",
        polyester_pct="",
        polyamide_pct="",
        viscose_pct="",
        elastane_pct="",
        gender="Femme",
        color_main="bleu",
        defects="Tâches visibles sur l'avant",
        defect_tags=(),
        size_label_visible=True,
        fabric_label_visible=True,
        fabric_label_cut=False,
        sku="JLF99",
    )

    _, _, price_estimate = template.render(fields)

    assert price_estimate is not None
    assert price_estimate.endswith("17€")


def test_render_jean_levis_estimates_price_white_with_stains() -> None:
    template = ListingTemplateRegistry().get_template("template-jean-levis-femme")
    fields = ListingFields(
        model="501",
        fr_size="38",
        us_w="28",
        us_l="32",
        fit_leg="straight",
        rise_class="regular",
        rise_measurement_cm=None,
        waist_measurement_cm=None,
        cotton_pct="100",
        polyester_pct="",
        polyamide_pct="",
        viscose_pct="",
        elastane_pct="",
        gender="Femme",
        color_main="blanc",
        defects="Micro tache sur l'avant",
        defect_tags=(),
        size_label_visible=True,
        fabric_label_visible=True,
        fabric_label_cut=False,
        sku="JLF100",
    )

    _, _, price_estimate = template.render(fields)

    assert price_estimate is not None
    assert price_estimate.endswith("12€")


def test_render_jean_levis_estimates_price_size_50_no_stain() -> None:
    template = ListingTemplateRegistry().get_template("template-jean-levis-femme")
    fields = ListingFields(
        model="501",
        fr_size="50",
        us_w="",  # irrelevant here
        us_l="",
        fit_leg="straight",
        rise_class="regular",
        rise_measurement_cm=None,
        waist_measurement_cm=None,
        cotton_pct="",
        polyester_pct="",
        polyamide_pct="",
        viscose_pct="",
        elastane_pct="",
        gender="Femme",
        color_main="bleu",
        defects="",
        defect_tags=(),
        size_label_visible=True,
        fabric_label_visible=False,
        fabric_label_cut=False,
        sku="JLF101",
    )

    _, _, price_estimate = template.render(fields)

    assert price_estimate is not None
    assert price_estimate.endswith("24€")


def test_render_jean_levis_estimates_price_premium_size_46_with_stain() -> None:
    template = ListingTemplateRegistry().get_template("template-jean-levis-femme")
    fields = ListingFields(
        model="501 Premium",
        fr_size="46",
        us_w="",  # irrelevant here
        us_l="",
        fit_leg="straight",
        rise_class="regular",
        rise_measurement_cm=None,
        waist_measurement_cm=None,
        cotton_pct="",
        polyester_pct="",
        polyamide_pct="",
        viscose_pct="",
        elastane_pct="",
        gender="Femme",
        color_main="bleu",
        defects="Petite tache sur l'ourlet",
        defect_tags=(),
        size_label_visible=True,
        fabric_label_visible=False,
        fabric_label_cut=False,
        sku="JLF102",
    )

    _, _, price_estimate = template.render(fields)

    assert price_estimate is not None
    assert price_estimate.endswith("21€")


def test_render_jean_levis_estimates_price_premium_white_stain() -> None:
    template = ListingTemplateRegistry().get_template("template-jean-levis-femme")
    fields = ListingFields(
        model="Levi's Premium",
        fr_size="38",
        us_w="",
        us_l="",
        fit_leg="straight",
        rise_class="regular",
        rise_measurement_cm=None,
        waist_measurement_cm=None,
        cotton_pct="",
        polyester_pct="",
        polyamide_pct="",
        viscose_pct="",
        elastane_pct="",
        gender="Femme",
        color_main="blanc",
        defects="Tâche visible sur le genou",
        defect_tags=(),
        size_label_visible=True,
        fabric_label_visible=False,
        fabric_label_cut=False,
        sku="JLF103",
    )

    _, _, price_estimate = template.render(fields)

    assert price_estimate is not None
    assert price_estimate.endswith("14€")


def test_render_jean_levis_fabric_label_missing_no_duplicate_messages() -> None:
    template = ListingTemplateRegistry().get_template("template-jean-levis-femme")
    fields = ListingFields(
        model="",  # minimal context
        fr_size="38",
        us_w="28",
        us_l="",
        fit_leg="slim",
        rise_class="",
        rise_measurement_cm=None,
        waist_measurement_cm=None,
        cotton_pct="",
        polyester_pct="",
        polyamide_pct="",
        viscose_pct="",
        elastane_pct="",
        gender="Femme",
        color_main="",
        defects="",
        defect_tags=(),
        size_label_visible=True,
        fabric_label_visible=False,
        fabric_label_cut=False,
        sku="JLF23",
    )

    _, description = template.render(fields)

    assert description.count(COMPOSITION_LABEL_CUT_MESSAGE) == 1
    assert SIZE_LABEL_CUT_MESSAGE not in description
    assert COMBINED_LABEL_CUT_MESSAGE not in description


def test_render_jean_levis_stretch_mentions_threshold() -> None:
    template = ListingTemplateRegistry().get_template("template-jean-levis-femme")

    def render_with_elastane(elastane_pct: str) -> tuple[str, str, str]:
        return template.render(
            ListingFields(
                model="501",
                fr_size="38",
                us_w="28",
                us_l="30",
                fit_leg="slim",
                rise_class="regular",
                rise_measurement_cm=None,
                waist_measurement_cm=None,
                cotton_pct="98",
                polyester_pct="",
                polyamide_pct="",
                viscose_pct="",
                elastane_pct=elastane_pct,
                gender="Femme",
                color_main="bleu",
                defects="",
                defect_tags=(),
                size_label_visible=True,
                fabric_label_visible=True,
                fabric_label_cut=False,
                sku="JLF201",
            )
        )

    title_low, description_low, _ = render_with_elastane("2")
    title_high, description_high, _ = render_with_elastane("3")

    assert "stretch" not in title_low.lower()
    assert "stretch" not in description_low.lower()
    low_hashtags = [
        token for token in description_low.splitlines()[-1].split() if token.startswith("#")
    ]
    assert "#stretch" not in {token.lower() for token in low_hashtags}

    assert "stretch" in title_high.lower()
    assert "stretch" in description_high.lower()
    high_hashtags = [
        token for token in description_high.splitlines()[-1].split() if token.startswith("#")
    ]
    assert "#stretch" in {token.lower() for token in high_hashtags}


def test_render_jean_levis_avoids_duplicate_missing_fabric_label_sentence() -> None:
    template = ListingTemplateRegistry().get_template("template-jean-levis-femme")
    fields = ListingFields(
        model="",
        fr_size="",
        us_w="",
        us_l="",
        fit_leg="",
        rise_class="",
        rise_measurement_cm=None,
        waist_measurement_cm=None,
        cotton_pct="",
        polyester_pct="",
        polyamide_pct="",
        viscose_pct="",
        elastane_pct="",
        gender="",
        color_main="",
        defects="",
        defect_tags=(),
        size_label_visible=False,
        fabric_label_visible=False,
        fabric_label_cut=False,
        sku="JLF21",
    )

    _, description = template.render(fields)

    assert description.count(COMBINED_LABEL_CUT_MESSAGE) == 1
    assert COMPOSITION_LABEL_CUT_MESSAGE not in description
    assert SIZE_LABEL_CUT_MESSAGE not in description


def test_render_pull_tommy_femme_includes_made_in_europe_and_hashtags() -> None:
    template = ListingTemplateRegistry().get_template("template-pull-tommy-femme")
    fields = ListingFields(
        model="",
        fr_size="M",
        us_w="",
        us_l="",
        fit_leg="",
        rise_class="",
        rise_measurement_cm=None,
        waist_measurement_cm=None,
        cotton_pct="100",
        polyester_pct="",
        polyamide_pct="",
        viscose_pct="",
        elastane_pct="",
        gender="",
        color_main="blanc et noir",
        defects="",
        defect_tags=(),
        size_label_visible=True,
        fabric_label_visible=True,
        sku="PTF01",
        knit_pattern="marinière",
        made_in="Made in Portugal",
    )

    title, description = template.render(fields)

    assert "Pull Tommy Hilfiger femme" in title
    assert "100% coton" in title
    assert "blanc et noir marinière" in title
    assert "Made in Europe" in title
    assert title.endswith("PTF01")

    assert "Tommy Hilfiger" in description
    assert "Fabriqué en Europe" in description
    assert "Made in Portugal" in description
    assert "Mesures détaillées visibles en photo" in description
    assert "Référence SKU" not in description

    hashtags_line = description.splitlines()[-1]
    hashtags = [token for token in hashtags_line.split() if token.startswith("#")]
    assert "#durin31tfM" in hashtags
    assert len(hashtags) == len(set(hashtags))
    assert len(hashtags) >= 10


def test_render_pull_tommy_femme_estimates_size_from_bust_measurement() -> None:
    template = ListingTemplateRegistry().get_template("template-pull-tommy-femme")
    fields = ListingFields(
        model="",
        fr_size="",
        us_w="",
        us_l="",
        fit_leg="",
        rise_class="",
        rise_measurement_cm=None,
        waist_measurement_cm=None,
        cotton_pct="100",
        polyester_pct="",
        polyamide_pct="",
        viscose_pct="",
        elastane_pct="",
        gender="",
        color_main="bleu marine",
        defects="",
        defect_tags=(),
        size_label_visible=False,
        fabric_label_visible=False,
        sku="",
        knit_pattern="",
        made_in="",
        bust_flat_measurement_cm=48.0,
        length_measurement_cm=50.0,
        sleeve_measurement_cm=61.0,
        shoulder_measurement_cm=39.0,
        waist_flat_measurement_cm=46.0,
        hem_flat_measurement_cm=47.0,
    )

    title, description = template.render(fields)

    assert "taille L" in title
    assert "estimée" not in title

    first_paragraph_lines = description.split("\n\n")[0].split("\n")
    assert first_paragraph_lines[0] == (
        "Pull Tommy Hilfiger pour femme taille L (Taille estimée depuis un tour de poitrine ~96 cm (largeur à plat x2). longueur épaule-ourlet ~50 cm)."
    )

    assert "Taille estimée depuis un tour de poitrine ~96 cm (largeur à plat x2)." in first_paragraph_lines[0]
    assert "Coupe courte" not in description
    assert "Manches mesurées" not in description

    assert description.count(COMBINED_LABEL_CUT_MESSAGE) == 1
    assert "Mesures à plat disponibles" not in description
    assert "#durin31tfL" in description


def test_render_pull_tommy_femme_estimates_size_from_full_circumference() -> None:
    template = ListingTemplateRegistry().get_template("template-pull-tommy-femme")
    fields = ListingFields(
        model="",
        fr_size="",
        us_w="",
        us_l="",
        fit_leg="",
        rise_class="",
        rise_measurement_cm=None,
        waist_measurement_cm=None,
        cotton_pct="100",
        polyester_pct="",
        polyamide_pct="",
        viscose_pct="",
        elastane_pct="",
        gender="",
        color_main="bleu marine",
        defects="",
        defect_tags=(),
        size_label_visible=False,
        fabric_label_visible=False,
        sku="",
        knit_pattern="",
        made_in="",
        bust_flat_measurement_cm=96.0,
        length_measurement_cm=None,
        sleeve_measurement_cm=None,
        shoulder_measurement_cm=None,
        waist_flat_measurement_cm=None,
        hem_flat_measurement_cm=None,
    )

    title, description = template.render(fields)

    assert "taille L" in title

    first_sentence = description.split("\n\n")[0].split("\n")[0]
    assert first_sentence == (
        "Pull Tommy Hilfiger pour femme taille L (Taille estimée depuis un tour de poitrine ~96 cm.)."
    )

    hashtags_line = description.splitlines()[-1]
    hashtags = [token for token in hashtags_line.split() if token.startswith("#")]
    assert "#durin31tfL" in hashtags


def test_render_pull_tommy_femme_splits_neckline_from_pattern() -> None:
    template = ListingTemplateRegistry().get_template("template-pull-tommy-femme")
    fields = ListingFields(
        model="",
        fr_size="M",
        us_w="",
        us_l="",
        fit_leg="",
        rise_class="",
        rise_measurement_cm=None,
        waist_measurement_cm=None,
        cotton_pct="60",
        polyester_pct="",
        polyamide_pct="",
        viscose_pct="",
        elastane_pct="",
        gender="",
        color_main="bleu marine",
        defects="",
        defect_tags=(),
        size_label_visible=True,
        fabric_label_visible=True,
        sku="PTF02",
        knit_pattern="Marinière col V",
    )

    title, description = template.render(fields)

    assert title.startswith("Pull Tommy Hilfiger femme taille M")
    assert title.split(" - ")[0].endswith("col V")

    first_paragraph_lines = description.split("\n\n")[0].split("\n")
    assert first_paragraph_lines[1] == (
        "Motif marinière sur un coloris bleu marine facile à associer. "
        "Col V qui structure joliment l'encolure."
    )

    highlight_line = description.split("\n\n")[1].split("\n")[0]
    assert highlight_line == (
        "Maille composée de 60% coton pour une sensation douce et respirante. "
        "L'esprit marinière signe une allure marine iconique. Col V pour une jolie finition."
    )


def test_render_pull_tommy_femme_omits_irrelevant_bust_measurement() -> None:
    template = ListingTemplateRegistry().get_template("template-pull-tommy-femme")
    fields = ListingFields(
        model="",
        fr_size="M",
        us_w="",
        us_l="",
        fit_leg="",
        rise_class="",
        rise_measurement_cm=None,
        waist_measurement_cm=None,
        cotton_pct="100",
        polyester_pct="",
        polyamide_pct="",
        viscose_pct="",
        elastane_pct="",
        gender="",
        color_main="bleu marine",
        defects="",
        defect_tags=(),
        size_label_visible=True,
        fabric_label_visible=True,
        sku="PTF03",
        knit_pattern="",
        bust_flat_measurement_cm=47.0,
        length_measurement_cm=55.0,
        sleeve_measurement_cm=60.0,
        shoulder_measurement_cm=38.0,
        waist_flat_measurement_cm=45.0,
        hem_flat_measurement_cm=46.0,
    )

    _, description = template.render(fields)

    first_line = description.split("\n\n")[0].split("\n")[0]
    assert "poitrine" not in first_line.lower()

    measurement_section = description.split("\n\n")[2]
    assert "Poitrine" not in measurement_section


def test_render_pull_tommy_femme_handles_fabric_label_cut() -> None:
    template = ListingTemplateRegistry().get_template("template-pull-tommy-femme")
    fields = ListingFields(
        model="",
        fr_size="M",
        us_w="",
        us_l="",
        fit_leg="",
        rise_class="",
        rise_measurement_cm=None,
        waist_measurement_cm=None,
        cotton_pct="",
        polyester_pct="",
        polyamide_pct="",
        viscose_pct="",
        elastane_pct="",
        gender="",
        color_main="bleu",
        defects="",
        defect_tags=(),
        size_label_visible=False,
        fabric_label_visible=False,
        fabric_label_cut=True,
        sku="PTF99",
    )

    _, description = template.render(fields)

    assert description.count(COMBINED_LABEL_CUT_MESSAGE) == 1
    assert "Référence SKU" not in description


def test_render_pull_tommy_femme_skips_cut_sentence_when_other_labels_visible() -> None:
    template = ListingTemplateRegistry().get_template("template-pull-tommy-femme")
    fields = ListingFields(
        model="",
        fr_size="M",
        us_w="",
        us_l="",
        fit_leg="",
        rise_class="",
        rise_measurement_cm=None,
        waist_measurement_cm=None,
        cotton_pct="",
        polyester_pct="",
        polyamide_pct="",
        viscose_pct="",
        elastane_pct="",
        gender="",
        color_main="bleu",
        defects="",
        defect_tags=(),
        size_label_visible=False,
        fabric_label_visible=False,
        fabric_label_cut=True,
        non_size_labels_visible=True,
        sku="PTF97",
    )

    _, description = template.render(fields)

    assert description.count(COMBINED_LABEL_CUT_MESSAGE) == 1
    assert "Composition non lisible sur l'étiquette (voir photos pour confirmation)." not in description


def test_render_pull_tommy_femme_handles_hidden_fabric_label() -> None:
    template = ListingTemplateRegistry().get_template("template-pull-tommy-femme")

    fields = ListingFields(
        model="",
        fr_size="M",
        us_w="",
        us_l="",
        fit_leg="",
        rise_class="",
        rise_measurement_cm=None,
        waist_measurement_cm=None,
        cotton_pct="",
        polyester_pct="",
        polyamide_pct="",
        viscose_pct="",
        elastane_pct="",
        gender="",
        color_main="bleu",
        defects="",
        defect_tags=(),
        size_label_visible=True,
        fabric_label_visible=False,
        fabric_label_cut=False,
        sku="PTF98",
    )

    _, description = template.render(fields)

    assert description.count(COMPOSITION_LABEL_CUT_MESSAGE) == 1
    assert COMBINED_LABEL_CUT_MESSAGE not in description
    assert SIZE_LABEL_CUT_MESSAGE not in description
    assert "Référence SKU" not in description


def test_render_jean_levis_includes_polyamide_when_present() -> None:
    template = ListingTemplateRegistry().get_template("template-jean-levis-femme")
    fields = ListingFields(
        model="721",
        fr_size="38",
        us_w="28",
        us_l="30",
        fit_leg="slim",
        rise_class="",
        rise_measurement_cm=None,
        waist_measurement_cm=None,
        cotton_pct="70",
        polyester_pct="",
        polyamide_pct="12",
        viscose_pct="",
        elastane_pct="2",
        gender="Femme",
        color_main="bleu",
        defects="",
        defect_tags=(),
        size_label_visible=True,
        fabric_label_visible=True,
        sku="JLF9",
    )

    _, description = template.render(fields)

    assert "12% polyamide" in description


def test_render_pull_tommy_femme_switches_to_cardigan() -> None:
    template = ListingTemplateRegistry().get_template("template-pull-tommy-femme")

    fields = ListingFields(
        model="",
        fr_size="S",
        us_w="",
        us_l="",
        fit_leg="",
        rise_class="",
        rise_measurement_cm=None,
        waist_measurement_cm=None,
        cotton_pct="80",
        polyester_pct="",
        polyamide_pct="",
        viscose_pct="",
        elastane_pct="",
        gender="",
        color_main="beige",
        knit_pattern="torsadé",
        defects="",
        defect_tags=(),
        size_label_visible=True,
        fabric_label_visible=True,
        sku="PTF55",
        is_cardigan=True,
    )

    title, description = template.render(fields)

    assert title.startswith("Gilet Tommy Hilfiger femme")
    assert description.splitlines()[0].startswith("Gilet Tommy Hilfiger")
    hashtags_line = description.splitlines()[-1]
    assert "#gilettommy" in hashtags_line
    assert "#pulltommy" not in hashtags_line


def test_render_pull_tommy_femme_handles_dress() -> None:
    template = ListingTemplateRegistry().get_template("template-pull-tommy-femme")

    fields = ListingFields(
        model="",
        fr_size="M",
        us_w="",
        us_l="",
        fit_leg="",
        rise_class="",
        rise_measurement_cm=None,
        waist_measurement_cm=None,
        cotton_pct="70",
        polyester_pct="",
        polyamide_pct="",
        viscose_pct="",
        elastane_pct="",
        gender="",
        color_main="rouge",
        knit_pattern="",
        defects="",
        defect_tags=(),
        size_label_visible=True,
        fabric_label_visible=True,
        sku="PTF77",
        is_dress=True,
    )

    title, description = template.render(fields)

    assert title.startswith("Robe Tommy Hilfiger femme")
    first_paragraph_lines = description.split("\n\n")[0].split("\n")
    assert first_paragraph_lines[0] == "Robe Tommy Hilfiger pour femme taille M."

    fourth_paragraph = description.split("\n\n")[3]
    assert "mes robes Tommy femme" in fourth_paragraph

    hashtags_line = description.splitlines()[-1]
    assert "#robetommy" in hashtags_line
    assert "#robefemme" in hashtags_line
    assert "#pulltommy" not in hashtags_line
    assert "#gilettommy" not in hashtags_line


def test_render_pull_tommy_femme_updates_hashtag_with_size() -> None:
    template = ListingTemplateRegistry().get_template("template-pull-tommy-femme")

    fields = ListingFields(
        model="",
        fr_size="XL",
        us_w="",
        us_l="",
        fit_leg="",
        rise_class="",
        rise_measurement_cm=None,
        waist_measurement_cm=None,
        cotton_pct="",
        polyester_pct="",
        polyamide_pct="",
        viscose_pct="",
        elastane_pct="",
        gender="",
        color_main="",
        defects="",
        defect_tags=(),
        size_label_visible=False,
        fabric_label_visible=False,
        sku="PTF42",
    )

    _, description = template.render(fields)

    paragraphs = description.split("\n\n")
    assert any("#durin31tfXL" in line for line in paragraphs[3].splitlines())

    hashtags_line = paragraphs[-1]
    hashtags = [token for token in hashtags_line.split() if token.startswith("#")]
    assert "#durin31tfXL" in hashtags


def test_render_pull_tommy_femme_normalizes_extended_sizes() -> None:
    template = ListingTemplateRegistry().get_template("template-pull-tommy-femme")

    fields = ListingFields(
        model="",
        fr_size="1X",
        us_w="",
        us_l="",
        fit_leg="",
        rise_class="",
        rise_measurement_cm=None,
        waist_measurement_cm=None,
        cotton_pct="",
        polyester_pct="",
        polyamide_pct="",
        viscose_pct="",
        elastane_pct="",
        gender="",
        color_main="marine",
        defects="",
        defect_tags=(),
        size_label_visible=True,
        fabric_label_visible=False,
        sku="PTF07",
    )

    title, description = template.render(fields)

    assert "taille XL" in title
    assert "1X" not in title

    first_sentence = description.splitlines()[0]
    assert "taille XL." in first_sentence
    assert "1X" not in description

    hashtags_line = description.splitlines()[-1]
    hashtags = [token for token in hashtags_line.split() if token.startswith("#")]
    assert "#durin31tfXL" in hashtags


def test_render_pull_tommy_femme_marketing_highlight_varies_with_materials() -> None:
    template = ListingTemplateRegistry().get_template("template-pull-tommy-femme")

    cotton_fields = ListingFields(
        model="",
        fr_size="M",
        us_w="",
        us_l="",
        fit_leg="",
        rise_class="",
        rise_measurement_cm=None,
        waist_measurement_cm=None,
        cotton_pct="95",
        polyester_pct="",
        polyamide_pct="",
        viscose_pct="",
        elastane_pct="",
        gender="",
        color_main="bleu",
        defects="",
        defect_tags=(),
        size_label_visible=True,
        fabric_label_visible=True,
        sku="",
    )

    cashmere_fields = ListingFields(
        model="",
        fr_size="M",
        us_w="",
        us_l="",
        fit_leg="",
        rise_class="",
        rise_measurement_cm=None,
        waist_measurement_cm=None,
        cotton_pct="60",
        wool_pct="",
        cashmere_pct="15",
        polyester_pct="",
        polyamide_pct="",
        viscose_pct="",
        elastane_pct="",
        gender="",
        color_main="beige",
        knit_pattern="torsadé",
        defects="",
        defect_tags=(),
        size_label_visible=True,
        fabric_label_visible=True,
        sku="",
    )

    pure_cotton_fields = ListingFields(
        model="",
        fr_size="S",
        us_w="",
        us_l="",
        fit_leg="",
        rise_class="",
        rise_measurement_cm=None,
        waist_measurement_cm=None,
        cotton_pct="100",
        polyester_pct="",
        polyamide_pct="",
        viscose_pct="",
        elastane_pct="",
        gender="",
        color_main="blanc",
        knit_pattern="rayé",
        defects="",
        defect_tags=(),
        size_label_visible=True,
        fabric_label_visible=True,
        sku="",
    )

    _, cotton_description = template.render(cotton_fields)
    _, cashmere_description = template.render(cashmere_fields)
    _, pure_cotton_description = template.render(pure_cotton_fields)

    cotton_highlight = cotton_description.split("\n\n")[1].splitlines()[0]
    cashmere_highlight = cashmere_description.split("\n\n")[1].splitlines()[0]
    pure_cotton_highlight = pure_cotton_description.split("\n\n")[1].splitlines()[0]

    assert cotton_highlight != cashmere_highlight
    assert "respir" in cotton_highlight.lower()
    assert "cachemire" in cashmere_highlight.lower()
    assert pure_cotton_highlight.startswith("Maille 100% coton")


def test_render_pull_tommy_femme_uses_sku_placeholder_when_missing() -> None:
    template = ListingTemplateRegistry().get_template("template-pull-tommy-femme")

    fields = ListingFields(
        model="",
        fr_size="M",
        us_w="",
        us_l="",
        fit_leg="",
        rise_class="",
        rise_measurement_cm=None,
        waist_measurement_cm=None,
        cotton_pct="100",
        polyester_pct="",
        polyamide_pct="",
        viscose_pct="",
        elastane_pct="",
        gender="",
        color_main="rouge",
        knit_pattern="marinière",
        defects="",
        defect_tags=(),
        size_label_visible=True,
        fabric_label_visible=True,
        sku="",
    )

    title, description = template.render(fields)

    assert title.endswith("SKU/nc")
    assert "Référence SKU" not in description


def test_render_pull_tommy_femme_mentions_polyamide_in_composition() -> None:
    template = ListingTemplateRegistry().get_template("template-pull-tommy-femme")

    fields = ListingFields(
        model="",
        fr_size="L",
        us_w="",
        us_l="",
        fit_leg="",
        rise_class="",
        rise_measurement_cm=None,
        waist_measurement_cm=None,
        cotton_pct="55",
        polyester_pct="",
        polyamide_pct="20",
        viscose_pct="",
        elastane_pct="",
        gender="",
        color_main="gris",
        knit_pattern="col V",
        defects="",
        defect_tags=(),
        size_label_visible=True,
        fabric_label_visible=True,
        sku="PTF10",
    )

    _, description = template.render(fields)

    assert "20% polyamide" in description


def test_render_pull_tommy_femme_handles_unreadable_composition() -> None:
    template = ListingTemplateRegistry().get_template("template-pull-tommy-femme")

    fields = ListingFields(
        model="",
        fr_size="M",
        us_w="",
        us_l="",
        fit_leg="",
        rise_class="",
        rise_measurement_cm=None,
        waist_measurement_cm=None,
        cotton_pct="",
        polyester_pct="",
        polyamide_pct="",
        viscose_pct="",
        elastane_pct="",
        gender="",
        color_main="",
        defects="",
        defect_tags=(),
        size_label_visible=True,
        fabric_label_visible=True,
        sku="PTF88",
    )

    _, description = template.render(fields)

    assert "Composition non lisible sur l'étiquette" in description


def test_render_pull_tommy_femme_title_avoids_pattern_duplicates() -> None:
    template = ListingTemplateRegistry().get_template("template-pull-tommy-femme")

    fields = ListingFields(
        model="",
        fr_size="M",
        us_w="",
        us_l="",
        fit_leg="",
        rise_class="",
        rise_measurement_cm=None,
        waist_measurement_cm=None,
        cotton_pct="40",
        polyester_pct="",
        polyamide_pct="",
        viscose_pct="",
        elastane_pct="",
        gender="",
        color_main="marron",
        defects="",
        defect_tags=(),
        size_label_visible=True,
        fabric_label_visible=True,
        sku="PTF1",
        wool_pct="60",
        knit_pattern="torsadé",
        made_in="Made in Portugal",
    )

    title, description = template.render(fields)

    assert (
        title
        == "Pull Tommy Hilfiger femme taille M en laine torsadée marron Made in Europe - PTF1"
    )
    assert title.lower().count("torsad") == 1
    assert "maille torsadée" in description.splitlines()[1].lower()


@pytest.mark.parametrize(
    (
        "pattern",
        "expected_marketing_fragment",
        "expected_style_sentence",
        "expected_hashtags",
        "extra_fields",
        "expected_material_segment",
    ),
    [
        (
            "Losanges écossais",
            "Les losanges écossais apportent une touche preppy iconique.",
            "Motif argyle chic qui dynamise la silhouette.",
            ["#pulllosange", "#argyle"],
            {},
            None,
        ),
        (
            "Rayé",
            "Les rayures dynamisent la silhouette.",
            "Les rayures insufflent une allure graphique intemporelle.",
            ["#pullrayure", "#rayures"],
            {},
            None,
        ),
        (
            "Motif chevron",
            "Le motif chevron structure le look avec élégance.",
            "Motif chevron travaillé pour une allure sophistiquée.",
            ["#pullchevron"],
            {},
            None,
        ),
        (
            "Motif damier",
            "Le motif damier apporte une touche graphique affirmée.",
            "Damier contrasté pour un twist visuel fort.",
            ["#pulldamier"],
            {},
            None,
        ),
        (
            "Motif jacquard",
            "La maille jacquard dévoile un motif travaillé très cosy.",
            "Jacquard riche en détails pour une allure chaleureuse.",
            ["#pulljacquard", "#fairisle"],
            {},
            None,
        ),
        (
            "Torsadé",
            "Les torsades apportent du relief cosy.",
            "Maille torsadée iconique au charme artisanal.",
            ["#pulltorsade"],
            {"cotton_pct": "", "wool_pct": "60"},
            "en laine torsadée",
        ),
        (
            "Point de riz",
            "La texture en relief apporte du volume et de la douceur.",
            "Maille texturée qui joue sur les reliefs délicats.",
            ["#pulltexturé"],
            {},
            None,
        ),
        (
            "Pied-de-poule",
            "Le motif pied-de-poule signe une allure rétro-chic.",
            "Pied-de-poule graphique pour une silhouette élégante.",
            ["#pullpieddepoule"],
            {},
            None,
        ),
        (
            "Motif nordique",
            "L’esprit nordique réchauffe vos looks d’hiver.",
            "Motif nordique douillet esprit chalet.",
            ["#pullnordique"],
            {},
            None,
        ),
        (
            "Motif bohème",
            "Le motif bohème diffuse une vibe folk et décontractée.",
            "Motif bohème pour une allure folk décontractée.",
            ["#pullboheme"],
            {},
            None,
        ),
        (
            "Color block",
            "Le color block joue sur les contrastes audacieux.",
            "Color block énergique qui capte l’œil.",
            ["#pullcolorblock"],
            {},
            None,
        ),
        (
            "Dégradé",
            "Le dégradé nuance la maille avec subtilité.",
            "Dégradé vaporeux pour un rendu tout en douceur.",
            ["#pulldegrade"],
            {},
            None,
        ),
        (
            "Logo TH",
            "Le logo mis en avant affirme le style Tommy.",
            "Logo signature mis en valeur pour un look assumé.",
            ["#pulllogo"],
            {},
            None,
        ),
        (
            "Motif graphique",
            "Le motif graphique apporte une touche arty.",
            "Graphismes audacieux pour une silhouette arty.",
            ["#pullgraphique"],
            {},
            None,
        ),
        (
            "Motif inattendu",
            "Motif motif inattendu pour une touche originale.",
            "Motif motif inattendu sur un coloris bleu facile à associer.",
            [],
            {},
            None,
        ),
    ],
)
def test_render_pull_tommy_femme_pattern_specific_rules(
    pattern: str,
    expected_marketing_fragment: str,
    expected_style_sentence: str,
    expected_hashtags: list[str],
    extra_fields: dict[str, object],
    expected_material_segment: str | None,
) -> None:
    template = ListingTemplateRegistry().get_template("template-pull-tommy-femme")

    base_fields = {
        "model": "",
        "fr_size": "M",
        "us_w": "",
        "us_l": "",
        "fit_leg": "",
        "rise_class": "",
        "rise_measurement_cm": None,
        "waist_measurement_cm": None,
        "cotton_pct": "70",
        "polyester_pct": "",
        "polyamide_pct": "",
        "viscose_pct": "",
        "elastane_pct": "",
        "acrylic_pct": "",
        "acrylic_pct": "",
        "acrylic_pct": "",
        "gender": "",
        "color_main": "bleu",
        "defects": "",
        "defect_tags": (),
        "size_label_visible": True,
        "fabric_label_visible": True,
        "sku": "PTFRULE",
        "knit_pattern": pattern,
    }
    base_fields.update(extra_fields)
    fields = ListingFields(**base_fields)

    title, description = template.render(fields)
    paragraphs = description.split("\n\n")
    marketing_line = paragraphs[1].splitlines()[0]
    style_line = paragraphs[0].splitlines()[1]
    hashtags_line = paragraphs[-1]

    assert expected_marketing_fragment in marketing_line
    assert style_line == expected_style_sentence
    for tag in expected_hashtags:
        assert tag in hashtags_line

    if expected_material_segment:
        assert expected_material_segment in title


def _build_base_polaire_payload(**overrides: object) -> dict[str, object]:
    payload: dict[str, object] = {
        "brand": "The North Face",
        "model": "Denali",
        "fr_size": "M",
        "us_w": "",
        "us_l": "",
        "fit_leg": "",
        "rise_class": "",
        "rise_measurement_cm": "",
        "waist_measurement_cm": "",
        "cotton_pct": "",
        "polyester_pct": "100",
        "polyamide_pct": "",
        "viscose_pct": "",
        "elastane_pct": "",
        "acrylic_pct": "",
        "gender": "Femme",
        "color_main": "noir",
        "defects": "",
        "defect_tags": [],
        "size_label_visible": True,
        "fabric_label_visible": True,
        "fabric_label_cut": False,
        "non_size_labels_visible": True,
        "sku": "PTNF-10",
        "bust_flat_measurement_cm": 50.0,
        "length_measurement_cm": 60.0,
        "sleeve_measurement_cm": 58.0,
        "shoulder_measurement_cm": 42.0,
        "waist_flat_measurement_cm": 48.0,
        "hem_flat_measurement_cm": 49.0,
        "zip_style": "1/4 zip",
        "neckline_style": "col montant",
        "feature_notes": "Empiècements contrastés",
        "technical_features": "Polartec recyclé",
        "special_logo": "",
        "has_hood": True,
    }
    payload.update(overrides)
    return payload


def test_listing_fields_accepts_polaire_sku_prefixes() -> None:
    base_payload = _build_base_polaire_payload(sku="PTNF-12", brand="The North Face")
    fields = ListingFields.from_dict(base_payload, template_name="template-polaire-outdoor")
    assert fields.sku == "PTNF-12"

    columbia_payload = _build_base_polaire_payload(
        sku="PC-9", brand="Columbia", polyester_pct="95", cotton_pct="5"
    )
    fields_col = ListingFields.from_dict(
        columbia_payload, template_name="template-polaire-outdoor"
    )
    assert fields_col.sku == "PC-9"


def test_listing_fields_normalizes_polaire_sku_variants() -> None:
    payload = _build_base_polaire_payload(sku="ptnf 12", brand="The North Face")
    fields = ListingFields.from_dict(payload, template_name="template-polaire-outdoor")
    assert fields.sku == "PTNF12"

    digits_only_payload = _build_base_polaire_payload(sku="17", brand="The North Face")
    digits_only_fields = ListingFields.from_dict(
        digits_only_payload, template_name="template-polaire-outdoor"
    )
    assert digits_only_fields.sku == ""

    compact_payload = _build_base_polaire_payload(sku="pc12", brand="Columbia")
    compact_fields = ListingFields.from_dict(
        compact_payload, template_name="template-polaire-outdoor"
    )
    assert compact_fields.sku == "PC12"

    long_payload = _build_base_polaire_payload(sku="ptnf-1234", brand="The North Face")
    long_fields = ListingFields.from_dict(
        long_payload, template_name="template-polaire-outdoor"
    )
    assert long_fields.sku == "PTNF123"


def test_listing_fields_rejects_mismatched_polaire_brand_and_sku() -> None:
    payload = _build_base_polaire_payload(sku="PTNF-20", brand="Columbia")
    with pytest.raises(ValueError):
        ListingFields.from_dict(payload, template_name="template-polaire-outdoor")


def test_render_polaire_outdoor_applies_polyester_default_and_brand_hashtags() -> None:
    template = ListingTemplateRegistry().get_template("template-polaire-outdoor")
    fields = ListingFields(
        model="Denali",
        fr_size="M",
        us_w="",
        us_l="",
        fit_leg="",
        rise_class="",
        rise_measurement_cm=None,
        waist_measurement_cm=None,
        cotton_pct="",
        polyester_pct="100",
        polyamide_pct="",
        viscose_pct="",
        elastane_pct="",
        gender="Femme",
        color_main="noir",
        defects="Petite tache sur la manche",
        defect_tags=(),
        size_label_visible=False,
        fabric_label_visible=False,
        fabric_label_cut=False,
        sku="PTNF-42",
        brand="The North Face",
        zip_style="1/4 zip",
        neckline_style="col montant",
        feature_notes="Col montant doublé",
        technical_features="Polartec recyclé",
        special_logo="ruban rose",
        has_hood=True,
        bust_flat_measurement_cm=49.0,
        length_measurement_cm=62.0,
        sleeve_measurement_cm=60.0,
        shoulder_measurement_cm=41.0,
        waist_flat_measurement_cm=48.0,
        hem_flat_measurement_cm=47.0,
    )

    title, description = template.render(fields)

    assert "Polaire fleece The North Face" in title
    assert "PTNF-42" in title
    assert "1/4 zip" in title
    assert "col montant" in title
    assert "ruban rose" in title
    assert "Composition : 100% polyester" in description
    assert description.count(COMBINED_LABEL_MISSING_MESSAGE) == 1

    hashtags_line = description.splitlines()[-1]
    assert "#thenorthface" in hashtags_line
    assert "#polairefemme" in hashtags_line
    assert "#durin31tnfM" in hashtags_line
    assert "#durin31fM" in hashtags_line


def test_generate_listing_recovers_missing_polaire_sku(
    monkeypatch: pytest.MonkeyPatch,
) -> None:
    template = ListingTemplateRegistry().get_template("template-polaire-outdoor")
    base_payload = _build_base_polaire_payload(sku="", brand="The North Face")
    payload = {"fields": base_payload}

    class _FakeResponse:
        def __init__(self, text: str) -> None:
            self.output_text = text

    class _FakeResponses:
        def __init__(self, text: str) -> None:
            self._text = text

        def create(self, **_kwargs: object) -> _FakeResponse:
            return _FakeResponse(self._text)

    class _FakeClient:
        def __init__(self, text: str) -> None:
            self.responses = _FakeResponses(text)

    generator = ListingGenerator()
    generator._client = _FakeClient(json.dumps(payload))  # type: ignore[attr-defined]

    calls: dict[str, int] = {"count": 0}

    def _fake_recover(
        self: ListingGenerator, encoded_images: list[str], user_comment: str
    ) -> str:
        calls["count"] += 1
        assert encoded_images == []
        assert user_comment == ""
        return "```text\nPTNF-77```"

    monkeypatch.setattr(ListingGenerator, "_recover_polaire_sku", _fake_recover, raising=True)

    result = generator.generate_listing([], "", template, "")

    assert calls["count"] == 1
    assert "PTNF-77" in result.title
    assert result.sku_missing is False


<<<<<<< HEAD
def test_generate_listing_ignores_polaire_sku_when_labels_hidden(
    monkeypatch: pytest.MonkeyPatch,
) -> None:
    template = ListingTemplateRegistry().get_template("template-polaire-outdoor")
    base_payload = _build_base_polaire_payload(
        sku="PTNF-55",
        brand="The North Face",
        fabric_label_visible=False,
        non_size_labels_visible=False,
    )
    payload = {"fields": base_payload}

    class _FakeResponse:
        def __init__(self, text: str) -> None:
            self.output_text = text

    class _FakeResponses:
        def __init__(self, text: str) -> None:
            self._text = text

        def create(self, **_kwargs: object) -> _FakeResponse:
            return _FakeResponse(self._text)

    class _FakeClient:
        def __init__(self, text: str) -> None:
            self.responses = _FakeResponses(text)

    generator = ListingGenerator()
    generator._client = _FakeClient(json.dumps(payload))  # type: ignore[attr-defined]

    result = generator.generate_listing([], "", template, "")

    assert result.sku_missing is True
    assert "PTNF" not in result.title


=======
>>>>>>> 6b4aabf0
@pytest.mark.parametrize(
    "raw_sku, brand, recovered",
    [
        ("1", "The North Face", "PTNF-88"),
        ("01", "Columbia", "PC-01"),
    ],
)
def test_generate_listing_recovers_numeric_polaire_sku(
    monkeypatch: pytest.MonkeyPatch, raw_sku: str, brand: str, recovered: str
) -> None:
    template = ListingTemplateRegistry().get_template("template-polaire-outdoor")
    base_payload = _build_base_polaire_payload(sku=raw_sku, brand=brand)
    payload = {"fields": base_payload}

    class _FakeResponse:
        def __init__(self, text: str) -> None:
            self.output_text = text

    class _FakeResponses:
        def __init__(self, text: str) -> None:
            self._text = text

        def create(self, **_kwargs: object) -> _FakeResponse:
            return _FakeResponse(self._text)

    class _FakeClient:
        def __init__(self, text: str) -> None:
            self.responses = _FakeResponses(text)

    generator = ListingGenerator()
    generator._client = _FakeClient(json.dumps(payload))  # type: ignore[attr-defined]

    calls: dict[str, int] = {"count": 0}

    def _fake_recover(
        self: ListingGenerator, encoded_images: list[str], user_comment: str
    ) -> str:
        calls["count"] += 1
        assert encoded_images == []
        assert user_comment == ""
        return f"```text\n{recovered}```"

    monkeypatch.setattr(ListingGenerator, "_recover_polaire_sku", _fake_recover, raising=True)

    result = generator.generate_listing([], "", template, "")

    assert calls["count"] == 1
    assert recovered in result.title
    assert result.sku_missing is False


def test_render_polaire_outdoor_skips_polyester_default_when_defects_mentions_fiber() -> None:
    template = ListingTemplateRegistry().get_template("template-polaire-outdoor")
    fields = ListingFields(
        model="Denali",
        fr_size="M",
        us_w="",
        us_l="",
        fit_leg="",
        rise_class="",
        rise_measurement_cm=None,
        waist_measurement_cm=None,
        cotton_pct="",
        polyester_pct="100",
        polyamide_pct="",
        viscose_pct="",
        elastane_pct="",
        gender="Femme",
        color_main="noir",
        defects="Matière rappelant plutôt un mélange coton",
        defect_tags=(),
        size_label_visible=False,
        fabric_label_visible=False,
        fabric_label_cut=False,
        sku="PTNF-43",
        brand="The North Face",
        zip_style="1/4 zip",
        neckline_style="col montant",
        feature_notes="Col montant doublé",
        technical_features="Polartec recyclé",
        special_logo="",
        has_hood=True,
        bust_flat_measurement_cm=49.0,
        length_measurement_cm=62.0,
        sleeve_measurement_cm=60.0,
        shoulder_measurement_cm=41.0,
        waist_flat_measurement_cm=48.0,
        hem_flat_measurement_cm=47.0,
    )

    _, description = template.render(fields)

    assert "Composition : 100% polyester" not in description
    assert COMBINED_LABEL_MISSING_MESSAGE in description


def test_render_polaire_outdoor_handles_columbia_material_and_hashtags() -> None:
    template = ListingTemplateRegistry().get_template("template-polaire-outdoor")
    fields = ListingFields(
        model="Fast Trek II",
        fr_size="L",
        us_w="",
        us_l="",
        fit_leg="",
        rise_class="",
        rise_measurement_cm=None,
        waist_measurement_cm=None,
        cotton_pct="20",
        polyester_pct="80",
        polyamide_pct="",
        viscose_pct="",
        elastane_pct="",
        gender="Femme",
        color_main="bleu",
        defects="",
        defect_tags=(),
        size_label_visible=True,
        fabric_label_visible=True,
        fabric_label_cut=False,
        sku="PC-7",
        brand="Columbia",
        zip_style="zip intégral",
        neckline_style="col montant",
        feature_notes="Poches zippées",
        technical_features="Omni-Heat",
        special_logo="patch expédition",
        has_hood=False,
        bust_flat_measurement_cm=52.0,
        length_measurement_cm=64.0,
        sleeve_measurement_cm=61.0,
        shoulder_measurement_cm=42.0,
        waist_flat_measurement_cm=50.0,
        hem_flat_measurement_cm=51.0,
    )

    title, description = template.render(fields)

    assert "Polaire fleece Columbia" in title
    assert "en coton" in title
    assert "PC-7" in title
    assert "Poches zippées" in description
    assert "Omni-Heat" in description
    assert "patch expédition" in title
    assert "80% polyester" in description

    hashtags_line = description.splitlines()[-1]
    assert "#columbia" in hashtags_line
    assert "#durin31colL" in hashtags_line
    assert "#matierepremium" in hashtags_line<|MERGE_RESOLUTION|>--- conflicted
+++ resolved
@@ -1603,45 +1603,6 @@
     assert result.sku_missing is False
 
 
-<<<<<<< HEAD
-def test_generate_listing_ignores_polaire_sku_when_labels_hidden(
-    monkeypatch: pytest.MonkeyPatch,
-) -> None:
-    template = ListingTemplateRegistry().get_template("template-polaire-outdoor")
-    base_payload = _build_base_polaire_payload(
-        sku="PTNF-55",
-        brand="The North Face",
-        fabric_label_visible=False,
-        non_size_labels_visible=False,
-    )
-    payload = {"fields": base_payload}
-
-    class _FakeResponse:
-        def __init__(self, text: str) -> None:
-            self.output_text = text
-
-    class _FakeResponses:
-        def __init__(self, text: str) -> None:
-            self._text = text
-
-        def create(self, **_kwargs: object) -> _FakeResponse:
-            return _FakeResponse(self._text)
-
-    class _FakeClient:
-        def __init__(self, text: str) -> None:
-            self.responses = _FakeResponses(text)
-
-    generator = ListingGenerator()
-    generator._client = _FakeClient(json.dumps(payload))  # type: ignore[attr-defined]
-
-    result = generator.generate_listing([], "", template, "")
-
-    assert result.sku_missing is True
-    assert "PTNF" not in result.title
-
-
-=======
->>>>>>> 6b4aabf0
 @pytest.mark.parametrize(
     "raw_sku, brand, recovered",
     [
