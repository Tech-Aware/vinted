--- conflicted
+++ resolved
@@ -490,20 +490,16 @@
             "Ajouter un mini détail concret (état général, style ou saison) sans inventer de faits précis.",
         ]
 
-<<<<<<< HEAD
         if has_price_details and scenario.message_type_id == "negocier":
             rules.append(
                 "Expliquer en une phrase pourquoi le prix proposé est cohérent (qualité, état, demande)."
             )
 
-=======
->>>>>>> c2614d00
         if payload.client_message.strip():
             rules.append(
                 "Réagir brièvement au message du client pour montrer que sa demande a été comprise."
             )
 
-<<<<<<< HEAD
         if scenario.message_type_id == "negocier":
             rules.append(
                 "Utiliser des tournures variées (pas toujours 'merci pour l'offre') pour dynamiser la négociation."
@@ -514,8 +510,6 @@
                 "Formuler le message en une seule phrase percutante sans ajouter de justification tarifaire."
             )
 
-=======
->>>>>>> c2614d00
         return rules
 
     def _create_response(self, messages: Sequence[dict], *, max_tokens: int):
