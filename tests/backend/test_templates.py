"""Tests for listing templates rendering."""
from __future__ import annotations

import sys
import json
from dataclasses import asdict
from pathlib import Path

import pytest

PROJECT_ROOT = Path(__file__).resolve().parents[2]
if str(PROJECT_ROOT) not in sys.path:
    sys.path.insert(0, str(PROJECT_ROOT))

from app.backend.gpt_client import ListingGenerator
from app.backend.listing_fields import ListingFields
from app.backend.templates import ListingTemplateRegistry


SIZE_LABEL_CUT_MESSAGE = "Étiquette de taille coupée pour plus de confort."
COMPOSITION_LABEL_CUT_MESSAGE = "Étiquette de composition coupée pour plus de confort."
COMBINED_LABEL_CUT_MESSAGE = "Étiquettes de taille et composition coupées pour plus de confort."
COMBINED_LABEL_MISSING_MESSAGE = "Étiquettes de taille et composition non visibles sur les photos."


def test_render_defaults_to_femme_when_gender_missing_levis() -> None:
    template = ListingTemplateRegistry().get_template("template-jean-levis-femme")
    fields = ListingFields(
        model="501",
        fr_size="38",
        us_w="28",
        us_l="30",
        fit_leg="slim",
        rise_class="haute",
        rise_measurement_cm=None,
        waist_measurement_cm=None,
        cotton_pct="99",
        polyester_pct="",
        polyamide_pct="",
        viscose_pct="",
        elastane_pct="1",
        gender="",
        color_main="bleu",
        defects="",
        defect_tags=(),
        size_label_visible=True,
        fabric_label_visible=True,
        sku="JLF1",
    )

    title, description, _ = template.render(fields)

    assert "femme" in title.lower()
    assert "femme" in description.lower()
    assert "#levisfemme" in description.lower()


def test_render_jean_levis_femme_uses_sku_placeholder_when_missing() -> None:
    template = ListingTemplateRegistry().get_template("template-jean-levis-femme")
    fields = ListingFields(
        model="501",
        fr_size="38",
        us_w="",
        us_l="",
        fit_leg="straight",
        rise_class="",
        rise_measurement_cm=None,
        waist_measurement_cm=None,
        cotton_pct="98",
        polyester_pct="",
        polyamide_pct="",
        viscose_pct="",
        elastane_pct="",
        gender="Femme",
        color_main="bleu",
        defects="",
        defect_tags=(),
        size_label_visible=False,
        fabric_label_visible=False,
        sku="",
    )

    _title, description = template.render(fields)

    assert "sku" not in description.lower()

    generator = ListingGenerator()
    payload = {"fields": asdict(fields)}

    class _FakeResponse:
        def __init__(self, text: str) -> None:
            self.output_text = text

    class _FakeResponses:
        def __init__(self, text: str) -> None:
            self._text = text

        def create(self, **_kwargs: object) -> _FakeResponse:
            return _FakeResponse(self._text)

    class _FakeClient:
        def __init__(self, text: str) -> None:
            self.responses = _FakeResponses(text)

    generator._client = _FakeClient(json.dumps(payload))  # type: ignore[attr-defined]
    result = generator.generate_listing([], "", template, "")

    assert result.sku_missing is True


def test_render_jean_levis_handles_fabric_label_cut() -> None:
    template = ListingTemplateRegistry().get_template("template-jean-levis-femme")
    fields = ListingFields(
        model="505",
        fr_size="40",
        us_w="30",
        us_l="32",
        fit_leg="straight",
        rise_class="",
        rise_measurement_cm=None,
        waist_measurement_cm=None,
        cotton_pct="",
        polyester_pct="",
        polyamide_pct="",
        viscose_pct="",
        elastane_pct="",
        gender="Femme",
        color_main="bleu",
        defects="",
        defect_tags=(),
        size_label_visible=True,
        fabric_label_visible=False,
        fabric_label_cut=True,
        sku="JLF20",
    )

    _, description = template.render(fields)

    assert description.count(COMPOSITION_LABEL_CUT_MESSAGE) == 1


def test_render_jean_levis_prefers_user_sizes_when_label_visible() -> None:
    template = ListingTemplateRegistry().get_template("template-jean-levis-femme")
    fields = ListingFields(
        model="501",
        fr_size="38",
        us_w="28",
        us_l="30",
        fit_leg="straight",
        rise_class="",
        rise_measurement_cm=None,
        waist_measurement_cm=90.0,
        cotton_pct="99",
        polyester_pct="",
        polyamide_pct="",
        viscose_pct="",
        elastane_pct="1",
        gender="Femme",
        color_main="bleu",
        defects="",
        defect_tags=(),
        size_label_visible=True,
        fabric_label_visible=True,
        sku="JLF-SIZE",
    )

    title, description, _ = template.render(fields)

    assert "FR38" in title
    assert "W28" in title

    first_paragraph = description.split("\n\n")[0]
    assert "28 US" in first_paragraph
    assert "38 FR" in first_paragraph

    hashtags_line = description.split("\n\n")[-1].lower()
    assert "#w28" in hashtags_line
    assert "#fr38" in hashtags_line


def test_render_jean_levis_marks_estimated_size_without_forbidden_note() -> None:
    template = ListingTemplateRegistry().get_template("template-jean-levis-femme")
    fields = ListingFields(
        model="",  # no explicit context
        fr_size="",
        us_w="",
        us_l="",
        fit_leg="straight",
        rise_class="",
        rise_measurement_cm=None,
        waist_measurement_cm=None,
        cotton_pct="",  # composition irrelevant here
        polyester_pct="",
        polyamide_pct="",
        viscose_pct="",
        elastane_pct="",
        gender="Femme",
        color_main="",
        defects="",
        defect_tags=(),
        size_label_visible=False,
        fabric_label_visible=False,
        fabric_label_cut=False,
        sku="JLF22",
        waist_flat_measurement_cm=41.2,
    )

    title, description = template.render(fields)

    assert "(voir photos)" in description
    assert "Taille estimée à partir" not in title
    assert "Taille estimée à partir" not in description


def test_render_jean_levis_estimates_price_with_visible_stains() -> None:
    template = ListingTemplateRegistry().get_template("template-jean-levis-femme")
    fields = ListingFields(
        model="501",
        fr_size="38",
        us_w="28",
        us_l="32",
        fit_leg="straight",
        rise_class="regular",
        rise_measurement_cm=None,
        waist_measurement_cm=None,
        cotton_pct="100",
        polyester_pct="",
        polyamide_pct="",
        viscose_pct="",
        elastane_pct="",
        gender="Femme",
        color_main="bleu",
        defects="Tâches visibles sur l'avant",
        defect_tags=(),
        size_label_visible=True,
        fabric_label_visible=True,
        fabric_label_cut=False,
        sku="JLF99",
    )

    _, _, price_estimate = template.render(fields)

    assert price_estimate is not None
    assert price_estimate.endswith("17€")


def test_render_jean_levis_estimates_price_white_with_stains() -> None:
    template = ListingTemplateRegistry().get_template("template-jean-levis-femme")
    fields = ListingFields(
        model="501",
        fr_size="38",
        us_w="28",
        us_l="32",
        fit_leg="straight",
        rise_class="regular",
        rise_measurement_cm=None,
        waist_measurement_cm=None,
        cotton_pct="100",
        polyester_pct="",
        polyamide_pct="",
        viscose_pct="",
        elastane_pct="",
        gender="Femme",
        color_main="blanc",
        defects="Micro tache sur l'avant",
        defect_tags=(),
        size_label_visible=True,
        fabric_label_visible=True,
        fabric_label_cut=False,
        sku="JLF100",
    )

    _, _, price_estimate = template.render(fields)

    assert price_estimate is not None
    assert price_estimate.endswith("12€")


def test_render_jean_levis_estimates_price_size_50_no_stain() -> None:
    template = ListingTemplateRegistry().get_template("template-jean-levis-femme")
    fields = ListingFields(
        model="501",
        fr_size="50",
        us_w="",  # irrelevant here
        us_l="",
        fit_leg="straight",
        rise_class="regular",
        rise_measurement_cm=None,
        waist_measurement_cm=None,
        cotton_pct="",
        polyester_pct="",
        polyamide_pct="",
        viscose_pct="",
        elastane_pct="",
        gender="Femme",
        color_main="bleu",
        defects="",
        defect_tags=(),
        size_label_visible=True,
        fabric_label_visible=False,
        fabric_label_cut=False,
        sku="JLF101",
    )

    _, _, price_estimate = template.render(fields)

    assert price_estimate is not None
    assert price_estimate.endswith("24€")


def test_render_jean_levis_estimates_price_premium_size_46_with_stain() -> None:
    template = ListingTemplateRegistry().get_template("template-jean-levis-femme")
    fields = ListingFields(
        model="501 Premium",
        fr_size="46",
        us_w="",  # irrelevant here
        us_l="",
        fit_leg="straight",
        rise_class="regular",
        rise_measurement_cm=None,
        waist_measurement_cm=None,
        cotton_pct="",
        polyester_pct="",
        polyamide_pct="",
        viscose_pct="",
        elastane_pct="",
        gender="Femme",
        color_main="bleu",
        defects="Petite tache sur l'ourlet",
        defect_tags=(),
        size_label_visible=True,
        fabric_label_visible=False,
        fabric_label_cut=False,
        sku="JLF102",
    )

    _, _, price_estimate = template.render(fields)

    assert price_estimate is not None
    assert price_estimate.endswith("21€")


def test_render_jean_levis_estimates_price_premium_white_stain() -> None:
    template = ListingTemplateRegistry().get_template("template-jean-levis-femme")
    fields = ListingFields(
        model="Levi's Premium",
        fr_size="38",
        us_w="",
        us_l="",
        fit_leg="straight",
        rise_class="regular",
        rise_measurement_cm=None,
        waist_measurement_cm=None,
        cotton_pct="",
        polyester_pct="",
        polyamide_pct="",
        viscose_pct="",
        elastane_pct="",
        gender="Femme",
        color_main="blanc",
        defects="Tâche visible sur le genou",
        defect_tags=(),
        size_label_visible=True,
        fabric_label_visible=False,
        fabric_label_cut=False,
        sku="JLF103",
    )

    _, _, price_estimate = template.render(fields)

    assert price_estimate is not None
    assert price_estimate.endswith("14€")


def test_render_jean_levis_fabric_label_missing_no_duplicate_messages() -> None:
    template = ListingTemplateRegistry().get_template("template-jean-levis-femme")
    fields = ListingFields(
        model="",  # minimal context
        fr_size="38",
        us_w="28",
        us_l="",
        fit_leg="slim",
        rise_class="",
        rise_measurement_cm=None,
        waist_measurement_cm=None,
        cotton_pct="",
        polyester_pct="",
        polyamide_pct="",
        viscose_pct="",
        elastane_pct="",
        gender="Femme",
        color_main="",
        defects="",
        defect_tags=(),
        size_label_visible=True,
        fabric_label_visible=False,
        fabric_label_cut=False,
        sku="JLF23",
    )

    _, description = template.render(fields)

    assert description.count(COMPOSITION_LABEL_CUT_MESSAGE) == 1
    assert SIZE_LABEL_CUT_MESSAGE not in description
    assert COMBINED_LABEL_CUT_MESSAGE not in description


def test_render_jean_levis_stretch_mentions_threshold() -> None:
    template = ListingTemplateRegistry().get_template("template-jean-levis-femme")

    def render_with_elastane(elastane_pct: str) -> tuple[str, str, str]:
        return template.render(
            ListingFields(
                model="501",
                fr_size="38",
                us_w="28",
                us_l="30",
                fit_leg="slim",
                rise_class="regular",
                rise_measurement_cm=None,
                waist_measurement_cm=None,
                cotton_pct="98",
                polyester_pct="",
                polyamide_pct="",
                viscose_pct="",
                elastane_pct=elastane_pct,
                gender="Femme",
                color_main="bleu",
                defects="",
                defect_tags=(),
                size_label_visible=True,
                fabric_label_visible=True,
                fabric_label_cut=False,
                sku="JLF201",
            )
        )

    title_low, description_low, _ = render_with_elastane("2")
    title_high, description_high, _ = render_with_elastane("3")

    assert "stretch" not in title_low.lower()
    assert "stretch" not in description_low.lower()
    low_hashtags = [
        token for token in description_low.splitlines()[-1].split() if token.startswith("#")
    ]
    assert "#stretch" not in {token.lower() for token in low_hashtags}

    assert "stretch" in title_high.lower()
    assert "stretch" in description_high.lower()
    high_hashtags = [
        token for token in description_high.splitlines()[-1].split() if token.startswith("#")
    ]
    assert "#stretch" in {token.lower() for token in high_hashtags}


def test_render_jean_levis_avoids_duplicate_missing_fabric_label_sentence() -> None:
    template = ListingTemplateRegistry().get_template("template-jean-levis-femme")
    fields = ListingFields(
        model="",
        fr_size="",
        us_w="",
        us_l="",
        fit_leg="",
        rise_class="",
        rise_measurement_cm=None,
        waist_measurement_cm=None,
        cotton_pct="",
        polyester_pct="",
        polyamide_pct="",
        viscose_pct="",
        elastane_pct="",
        gender="",
        color_main="",
        defects="",
        defect_tags=(),
        size_label_visible=False,
        fabric_label_visible=False,
        fabric_label_cut=False,
        sku="JLF21",
    )

    _, description = template.render(fields)

    assert description.count(COMBINED_LABEL_CUT_MESSAGE) == 1
    assert COMPOSITION_LABEL_CUT_MESSAGE not in description
    assert SIZE_LABEL_CUT_MESSAGE not in description


def test_render_pull_tommy_femme_includes_made_in_europe_and_hashtags() -> None:
    template = ListingTemplateRegistry().get_template("template-pull-tommy-femme")
    fields = ListingFields(
        model="",
        fr_size="M",
        us_w="",
        us_l="",
        fit_leg="",
        rise_class="",
        rise_measurement_cm=None,
        waist_measurement_cm=None,
        cotton_pct="100",
        polyester_pct="",
        polyamide_pct="",
        viscose_pct="",
        elastane_pct="",
        gender="",
        color_main="blanc et noir",
        defects="",
        defect_tags=(),
        size_label_visible=True,
        fabric_label_visible=True,
        sku="PTF01",
        knit_pattern="marinière",
        made_in="Made in Portugal",
    )

    title, description = template.render(fields)

    assert "Pull Tommy Hilfiger femme" in title
    assert "100% coton" in title
    assert "blanc et noir marinière" in title
    assert "Made in Europe" in title
    assert title.endswith("PTF01")

    assert "Tommy Hilfiger" in description
    assert "Fabriqué en Europe" in description
    assert "Made in Portugal" in description
    assert "Mesures détaillées visibles en photo" in description
    assert "Référence SKU" not in description

    hashtags_line = description.splitlines()[-1]
    hashtags = [token for token in hashtags_line.split() if token.startswith("#")]
    assert "#durin31tfM" in hashtags
    assert len(hashtags) == len(set(hashtags))
    assert len(hashtags) >= 10


def test_render_pull_tommy_femme_estimates_size_from_bust_measurement() -> None:
    template = ListingTemplateRegistry().get_template("template-pull-tommy-femme")
    fields = ListingFields(
        model="",
        fr_size="",
        us_w="",
        us_l="",
        fit_leg="",
        rise_class="",
        rise_measurement_cm=None,
        waist_measurement_cm=None,
        cotton_pct="100",
        polyester_pct="",
        polyamide_pct="",
        viscose_pct="",
        elastane_pct="",
        gender="",
        color_main="bleu marine",
        defects="",
        defect_tags=(),
        size_label_visible=False,
        fabric_label_visible=False,
        sku="",
        knit_pattern="",
        made_in="",
        bust_flat_measurement_cm=48.0,
        length_measurement_cm=50.0,
        sleeve_measurement_cm=61.0,
        shoulder_measurement_cm=39.0,
        waist_flat_measurement_cm=46.0,
        hem_flat_measurement_cm=47.0,
    )

    title, description = template.render(fields)

    assert "taille L" in title
    assert "estimée" not in title

    first_paragraph_lines = description.split("\n\n")[0].split("\n")
    assert first_paragraph_lines[0] == (
        "Pull Tommy Hilfiger pour femme taille L (Taille estimée depuis un tour de poitrine ~96 cm (largeur à plat x2). longueur épaule-ourlet ~50 cm)."
    )

    assert "Taille estimée depuis un tour de poitrine ~96 cm (largeur à plat x2)." in first_paragraph_lines[0]
    assert "Coupe courte" not in description
    assert "Manches mesurées" not in description

    assert description.count(COMBINED_LABEL_CUT_MESSAGE) == 1
    assert "Mesures à plat disponibles" not in description
    assert "#durin31tfL" in description


def test_render_pull_tommy_femme_estimates_size_from_full_circumference() -> None:
    template = ListingTemplateRegistry().get_template("template-pull-tommy-femme")
    fields = ListingFields(
        model="",
        fr_size="",
        us_w="",
        us_l="",
        fit_leg="",
        rise_class="",
        rise_measurement_cm=None,
        waist_measurement_cm=None,
        cotton_pct="100",
        polyester_pct="",
        polyamide_pct="",
        viscose_pct="",
        elastane_pct="",
        gender="",
        color_main="bleu marine",
        defects="",
        defect_tags=(),
        size_label_visible=False,
        fabric_label_visible=False,
        sku="",
        knit_pattern="",
        made_in="",
        bust_flat_measurement_cm=96.0,
        length_measurement_cm=None,
        sleeve_measurement_cm=None,
        shoulder_measurement_cm=None,
        waist_flat_measurement_cm=None,
        hem_flat_measurement_cm=None,
    )

    title, description = template.render(fields)

    assert "taille L" in title

    first_sentence = description.split("\n\n")[0].split("\n")[0]
    assert first_sentence == (
        "Pull Tommy Hilfiger pour femme taille L (Taille estimée depuis un tour de poitrine ~96 cm.)."
    )

    hashtags_line = description.splitlines()[-1]
    hashtags = [token for token in hashtags_line.split() if token.startswith("#")]
    assert "#durin31tfL" in hashtags


def test_render_pull_tommy_femme_splits_neckline_from_pattern() -> None:
    template = ListingTemplateRegistry().get_template("template-pull-tommy-femme")
    fields = ListingFields(
        model="",
        fr_size="M",
        us_w="",
        us_l="",
        fit_leg="",
        rise_class="",
        rise_measurement_cm=None,
        waist_measurement_cm=None,
        cotton_pct="60",
        polyester_pct="",
        polyamide_pct="",
        viscose_pct="",
        elastane_pct="",
        gender="",
        color_main="bleu marine",
        defects="",
        defect_tags=(),
        size_label_visible=True,
        fabric_label_visible=True,
        sku="PTF02",
        knit_pattern="Marinière col V",
    )

    title, description = template.render(fields)

    assert title.startswith("Pull Tommy Hilfiger femme taille M")
    assert title.split(" - ")[0].endswith("col V")

    first_paragraph_lines = description.split("\n\n")[0].split("\n")
    assert first_paragraph_lines[1] == (
        "Motif marinière sur un coloris bleu marine facile à associer. "
        "Col V qui structure joliment l'encolure."
    )

    highlight_line = description.split("\n\n")[1].split("\n")[0]
    assert highlight_line == (
        "Maille composée de 60% coton pour une sensation douce et respirante. "
        "L'esprit marinière signe une allure marine iconique. Col V pour une jolie finition."
    )


def test_render_pull_tommy_femme_omits_irrelevant_bust_measurement() -> None:
    template = ListingTemplateRegistry().get_template("template-pull-tommy-femme")
    fields = ListingFields(
        model="",
        fr_size="M",
        us_w="",
        us_l="",
        fit_leg="",
        rise_class="",
        rise_measurement_cm=None,
        waist_measurement_cm=None,
        cotton_pct="100",
        polyester_pct="",
        polyamide_pct="",
        viscose_pct="",
        elastane_pct="",
        gender="",
        color_main="bleu marine",
        defects="",
        defect_tags=(),
        size_label_visible=True,
        fabric_label_visible=True,
        sku="PTF03",
        knit_pattern="",
        bust_flat_measurement_cm=47.0,
        length_measurement_cm=55.0,
        sleeve_measurement_cm=60.0,
        shoulder_measurement_cm=38.0,
        waist_flat_measurement_cm=45.0,
        hem_flat_measurement_cm=46.0,
    )

    _, description = template.render(fields)

    first_line = description.split("\n\n")[0].split("\n")[0]
    assert "poitrine" not in first_line.lower()

    measurement_section = description.split("\n\n")[2]
    assert "Poitrine" not in measurement_section


def test_render_pull_tommy_femme_handles_fabric_label_cut() -> None:
    template = ListingTemplateRegistry().get_template("template-pull-tommy-femme")
    fields = ListingFields(
        model="",
        fr_size="M",
        us_w="",
        us_l="",
        fit_leg="",
        rise_class="",
        rise_measurement_cm=None,
        waist_measurement_cm=None,
        cotton_pct="",
        polyester_pct="",
        polyamide_pct="",
        viscose_pct="",
        elastane_pct="",
        gender="",
        color_main="bleu",
        defects="",
        defect_tags=(),
        size_label_visible=False,
        fabric_label_visible=False,
        fabric_label_cut=True,
        sku="PTF99",
    )

    _, description = template.render(fields)

    assert description.count(COMBINED_LABEL_CUT_MESSAGE) == 1
    assert "Référence SKU" not in description


def test_render_pull_tommy_femme_skips_cut_sentence_when_other_labels_visible() -> None:
    template = ListingTemplateRegistry().get_template("template-pull-tommy-femme")
    fields = ListingFields(
        model="",
        fr_size="M",
        us_w="",
        us_l="",
        fit_leg="",
        rise_class="",
        rise_measurement_cm=None,
        waist_measurement_cm=None,
        cotton_pct="",
        polyester_pct="",
        polyamide_pct="",
        viscose_pct="",
        elastane_pct="",
        gender="",
        color_main="bleu",
        defects="",
        defect_tags=(),
        size_label_visible=False,
        fabric_label_visible=False,
        fabric_label_cut=True,
        non_size_labels_visible=True,
        sku="PTF97",
    )

    _, description = template.render(fields)

    assert description.count(COMBINED_LABEL_CUT_MESSAGE) == 1
    assert "Composition non lisible sur l'étiquette (voir photos pour confirmation)." not in description


def test_render_pull_tommy_femme_handles_hidden_fabric_label() -> None:
    template = ListingTemplateRegistry().get_template("template-pull-tommy-femme")

    fields = ListingFields(
        model="",
        fr_size="M",
        us_w="",
        us_l="",
        fit_leg="",
        rise_class="",
        rise_measurement_cm=None,
        waist_measurement_cm=None,
        cotton_pct="",
        polyester_pct="",
        polyamide_pct="",
        viscose_pct="",
        elastane_pct="",
        gender="",
        color_main="bleu",
        defects="",
        defect_tags=(),
        size_label_visible=True,
        fabric_label_visible=False,
        fabric_label_cut=False,
        sku="PTF98",
    )

    _, description = template.render(fields)

    assert description.count(COMPOSITION_LABEL_CUT_MESSAGE) == 1
    assert COMBINED_LABEL_CUT_MESSAGE not in description
    assert SIZE_LABEL_CUT_MESSAGE not in description
    assert "Référence SKU" not in description


def test_render_jean_levis_includes_polyamide_when_present() -> None:
    template = ListingTemplateRegistry().get_template("template-jean-levis-femme")
    fields = ListingFields(
        model="721",
        fr_size="38",
        us_w="28",
        us_l="30",
        fit_leg="slim",
        rise_class="",
        rise_measurement_cm=None,
        waist_measurement_cm=None,
        cotton_pct="70",
        polyester_pct="",
        polyamide_pct="12",
        viscose_pct="",
        elastane_pct="2",
        gender="Femme",
        color_main="bleu",
        defects="",
        defect_tags=(),
        size_label_visible=True,
        fabric_label_visible=True,
        sku="JLF9",
    )

    _, description = template.render(fields)

    assert "12% polyamide" in description


def test_render_pull_tommy_femme_switches_to_cardigan() -> None:
    template = ListingTemplateRegistry().get_template("template-pull-tommy-femme")

    fields = ListingFields(
        model="",
        fr_size="S",
        us_w="",
        us_l="",
        fit_leg="",
        rise_class="",
        rise_measurement_cm=None,
        waist_measurement_cm=None,
        cotton_pct="80",
        polyester_pct="",
        polyamide_pct="",
        viscose_pct="",
        elastane_pct="",
        gender="",
        color_main="beige",
        knit_pattern="torsadé",
        defects="",
        defect_tags=(),
        size_label_visible=True,
        fabric_label_visible=True,
        sku="PTF55",
        is_cardigan=True,
    )

    title, description = template.render(fields)

    assert title.startswith("Gilet Tommy Hilfiger femme")
    assert description.splitlines()[0].startswith("Gilet Tommy Hilfiger")
    hashtags_line = description.splitlines()[-1]
    assert "#gilettommy" in hashtags_line
    assert "#pulltommy" not in hashtags_line


def test_render_pull_tommy_femme_handles_dress() -> None:
    template = ListingTemplateRegistry().get_template("template-pull-tommy-femme")

    fields = ListingFields(
        model="",
        fr_size="M",
        us_w="",
        us_l="",
        fit_leg="",
        rise_class="",
        rise_measurement_cm=None,
        waist_measurement_cm=None,
        cotton_pct="70",
        polyester_pct="",
        polyamide_pct="",
        viscose_pct="",
        elastane_pct="",
        gender="",
        color_main="rouge",
        knit_pattern="",
        defects="",
        defect_tags=(),
        size_label_visible=True,
        fabric_label_visible=True,
        sku="PTF77",
        is_dress=True,
    )

    title, description = template.render(fields)

    assert title.startswith("Robe Tommy Hilfiger femme")
    first_paragraph_lines = description.split("\n\n")[0].split("\n")
    assert first_paragraph_lines[0] == "Robe Tommy Hilfiger pour femme taille M."

    fourth_paragraph = description.split("\n\n")[3]
    assert "mes robes Tommy femme" in fourth_paragraph

    hashtags_line = description.splitlines()[-1]
    assert "#robetommy" in hashtags_line
    assert "#robefemme" in hashtags_line
    assert "#pulltommy" not in hashtags_line
    assert "#gilettommy" not in hashtags_line


def test_render_pull_tommy_femme_updates_hashtag_with_size() -> None:
    template = ListingTemplateRegistry().get_template("template-pull-tommy-femme")

    fields = ListingFields(
        model="",
        fr_size="XL",
        us_w="",
        us_l="",
        fit_leg="",
        rise_class="",
        rise_measurement_cm=None,
        waist_measurement_cm=None,
        cotton_pct="",
        polyester_pct="",
        polyamide_pct="",
        viscose_pct="",
        elastane_pct="",
        gender="",
        color_main="",
        defects="",
        defect_tags=(),
        size_label_visible=False,
        fabric_label_visible=False,
        sku="PTF42",
    )

    _, description = template.render(fields)

    paragraphs = description.split("\n\n")
    assert any("#durin31tfXL" in line for line in paragraphs[3].splitlines())

    hashtags_line = paragraphs[-1]
    hashtags = [token for token in hashtags_line.split() if token.startswith("#")]
    assert "#durin31tfXL" in hashtags


def test_render_pull_tommy_femme_normalizes_extended_sizes() -> None:
    template = ListingTemplateRegistry().get_template("template-pull-tommy-femme")

    fields = ListingFields(
        model="",
        fr_size="1X",
        us_w="",
        us_l="",
        fit_leg="",
        rise_class="",
        rise_measurement_cm=None,
        waist_measurement_cm=None,
        cotton_pct="",
        polyester_pct="",
        polyamide_pct="",
        viscose_pct="",
        elastane_pct="",
        gender="",
        color_main="marine",
        defects="",
        defect_tags=(),
        size_label_visible=True,
        fabric_label_visible=False,
        sku="PTF07",
    )

    title, description = template.render(fields)

    assert "taille XL" in title
    assert "1X" not in title

    first_sentence = description.splitlines()[0]
    assert "taille XL." in first_sentence
    assert "1X" not in description

    hashtags_line = description.splitlines()[-1]
    hashtags = [token for token in hashtags_line.split() if token.startswith("#")]
    assert "#durin31tfXL" in hashtags


def test_render_pull_tommy_femme_marketing_highlight_varies_with_materials() -> None:
    template = ListingTemplateRegistry().get_template("template-pull-tommy-femme")

    cotton_fields = ListingFields(
        model="",
        fr_size="M",
        us_w="",
        us_l="",
        fit_leg="",
        rise_class="",
        rise_measurement_cm=None,
        waist_measurement_cm=None,
        cotton_pct="95",
        polyester_pct="",
        polyamide_pct="",
        viscose_pct="",
        elastane_pct="",
        gender="",
        color_main="bleu",
        defects="",
        defect_tags=(),
        size_label_visible=True,
        fabric_label_visible=True,
        sku="",
    )

    cashmere_fields = ListingFields(
        model="",
        fr_size="M",
        us_w="",
        us_l="",
        fit_leg="",
        rise_class="",
        rise_measurement_cm=None,
        waist_measurement_cm=None,
        cotton_pct="60",
        wool_pct="",
        cashmere_pct="15",
        polyester_pct="",
        polyamide_pct="",
        viscose_pct="",
        elastane_pct="",
        gender="",
        color_main="beige",
        knit_pattern="torsadé",
        defects="",
        defect_tags=(),
        size_label_visible=True,
        fabric_label_visible=True,
        sku="",
    )

    pure_cotton_fields = ListingFields(
        model="",
        fr_size="S",
        us_w="",
        us_l="",
        fit_leg="",
        rise_class="",
        rise_measurement_cm=None,
        waist_measurement_cm=None,
        cotton_pct="100",
        polyester_pct="",
        polyamide_pct="",
        viscose_pct="",
        elastane_pct="",
        gender="",
        color_main="blanc",
        knit_pattern="rayé",
        defects="",
        defect_tags=(),
        size_label_visible=True,
        fabric_label_visible=True,
        sku="",
    )

    _, cotton_description = template.render(cotton_fields)
    _, cashmere_description = template.render(cashmere_fields)
    _, pure_cotton_description = template.render(pure_cotton_fields)

    cotton_highlight = cotton_description.split("\n\n")[1].splitlines()[0]
    cashmere_highlight = cashmere_description.split("\n\n")[1].splitlines()[0]
    pure_cotton_highlight = pure_cotton_description.split("\n\n")[1].splitlines()[0]

    assert cotton_highlight != cashmere_highlight
    assert "respir" in cotton_highlight.lower()
    assert "cachemire" in cashmere_highlight.lower()
    assert pure_cotton_highlight.startswith("Maille 100% coton")


def test_render_pull_tommy_femme_uses_sku_placeholder_when_missing() -> None:
    template = ListingTemplateRegistry().get_template("template-pull-tommy-femme")

    fields = ListingFields(
        model="",
        fr_size="M",
        us_w="",
        us_l="",
        fit_leg="",
        rise_class="",
        rise_measurement_cm=None,
        waist_measurement_cm=None,
        cotton_pct="100",
        polyester_pct="",
        polyamide_pct="",
        viscose_pct="",
        elastane_pct="",
        gender="",
        color_main="rouge",
        knit_pattern="marinière",
        defects="",
        defect_tags=(),
        size_label_visible=True,
        fabric_label_visible=True,
        sku="",
    )

    title, description = template.render(fields)

    assert title.endswith("SKU/nc")
    assert "Référence SKU" not in description


def test_render_pull_tommy_femme_mentions_polyamide_in_composition() -> None:
    template = ListingTemplateRegistry().get_template("template-pull-tommy-femme")

    fields = ListingFields(
        model="",
        fr_size="L",
        us_w="",
        us_l="",
        fit_leg="",
        rise_class="",
        rise_measurement_cm=None,
        waist_measurement_cm=None,
        cotton_pct="55",
        polyester_pct="",
        polyamide_pct="20",
        viscose_pct="",
        elastane_pct="",
        gender="",
        color_main="gris",
        knit_pattern="col V",
        defects="",
        defect_tags=(),
        size_label_visible=True,
        fabric_label_visible=True,
        sku="PTF10",
    )

    _, description = template.render(fields)

    assert "20% polyamide" in description


def test_render_pull_tommy_femme_handles_unreadable_composition() -> None:
    template = ListingTemplateRegistry().get_template("template-pull-tommy-femme")

    fields = ListingFields(
        model="",
        fr_size="M",
        us_w="",
        us_l="",
        fit_leg="",
        rise_class="",
        rise_measurement_cm=None,
        waist_measurement_cm=None,
        cotton_pct="",
        polyester_pct="",
        polyamide_pct="",
        viscose_pct="",
        elastane_pct="",
        gender="",
        color_main="",
        defects="",
        defect_tags=(),
        size_label_visible=True,
        fabric_label_visible=True,
        sku="PTF88",
    )

    _, description = template.render(fields)

    assert "Composition non lisible sur l'étiquette" in description


def test_render_pull_tommy_femme_title_avoids_pattern_duplicates() -> None:
    template = ListingTemplateRegistry().get_template("template-pull-tommy-femme")

    fields = ListingFields(
        model="",
        fr_size="M",
        us_w="",
        us_l="",
        fit_leg="",
        rise_class="",
        rise_measurement_cm=None,
        waist_measurement_cm=None,
        cotton_pct="40",
        polyester_pct="",
        polyamide_pct="",
        viscose_pct="",
        elastane_pct="",
        gender="",
        color_main="marron",
        defects="",
        defect_tags=(),
        size_label_visible=True,
        fabric_label_visible=True,
        sku="PTF1",
        wool_pct="60",
        knit_pattern="torsadé",
        made_in="Made in Portugal",
    )

    title, description = template.render(fields)

    assert (
        title
        == "Pull Tommy Hilfiger femme taille M en laine torsadée marron Made in Europe - PTF1"
    )
    assert title.lower().count("torsad") == 1
    assert "maille torsadée" in description.splitlines()[1].lower()


@pytest.mark.parametrize(
    (
        "pattern",
        "expected_marketing_fragment",
        "expected_style_sentence",
        "expected_hashtags",
        "extra_fields",
        "expected_material_segment",
    ),
    [
        (
            "Losanges écossais",
            "Les losanges écossais apportent une touche preppy iconique.",
            "Motif argyle chic qui dynamise la silhouette.",
            ["#pulllosange", "#argyle"],
            {},
            None,
        ),
        (
            "Rayé",
            "Les rayures dynamisent la silhouette.",
            "Les rayures insufflent une allure graphique intemporelle.",
            ["#pullrayure", "#rayures"],
            {},
            None,
        ),
        (
            "Motif chevron",
            "Le motif chevron structure le look avec élégance.",
            "Motif chevron travaillé pour une allure sophistiquée.",
            ["#pullchevron"],
            {},
            None,
        ),
        (
            "Motif damier",
            "Le motif damier apporte une touche graphique affirmée.",
            "Damier contrasté pour un twist visuel fort.",
            ["#pulldamier"],
            {},
            None,
        ),
        (
            "Motif jacquard",
            "La maille jacquard dévoile un motif travaillé très cosy.",
            "Jacquard riche en détails pour une allure chaleureuse.",
            ["#pulljacquard", "#fairisle"],
            {},
            None,
        ),
        (
            "Torsadé",
            "Les torsades apportent du relief cosy.",
            "Maille torsadée iconique au charme artisanal.",
            ["#pulltorsade"],
            {"cotton_pct": "", "wool_pct": "60"},
            "en laine torsadée",
        ),
        (
            "Point de riz",
            "La texture en relief apporte du volume et de la douceur.",
            "Maille texturée qui joue sur les reliefs délicats.",
            ["#pulltexturé"],
            {},
            None,
        ),
        (
            "Pied-de-poule",
            "Le motif pied-de-poule signe une allure rétro-chic.",
            "Pied-de-poule graphique pour une silhouette élégante.",
            ["#pullpieddepoule"],
            {},
            None,
        ),
        (
            "Motif nordique",
            "L’esprit nordique réchauffe vos looks d’hiver.",
            "Motif nordique douillet esprit chalet.",
            ["#pullnordique"],
            {},
            None,
        ),
        (
            "Motif bohème",
            "Le motif bohème diffuse une vibe folk et décontractée.",
            "Motif bohème pour une allure folk décontractée.",
            ["#pullboheme"],
            {},
            None,
        ),
        (
            "Color block",
            "Le color block joue sur les contrastes audacieux.",
            "Color block énergique qui capte l’œil.",
            ["#pullcolorblock"],
            {},
            None,
        ),
        (
            "Dégradé",
            "Le dégradé nuance la maille avec subtilité.",
            "Dégradé vaporeux pour un rendu tout en douceur.",
            ["#pulldegrade"],
            {},
            None,
        ),
        (
            "Logo TH",
            "Le logo mis en avant affirme le style Tommy.",
            "Logo signature mis en valeur pour un look assumé.",
            ["#pulllogo"],
            {},
            None,
        ),
        (
            "Motif graphique",
            "Le motif graphique apporte une touche arty.",
            "Graphismes audacieux pour une silhouette arty.",
            ["#pullgraphique"],
            {},
            None,
        ),
        (
            "Motif inattendu",
            "Motif motif inattendu pour une touche originale.",
            "Motif motif inattendu sur un coloris bleu facile à associer.",
            [],
            {},
            None,
        ),
    ],
)
def test_render_pull_tommy_femme_pattern_specific_rules(
    pattern: str,
    expected_marketing_fragment: str,
    expected_style_sentence: str,
    expected_hashtags: list[str],
    extra_fields: dict[str, object],
    expected_material_segment: str | None,
) -> None:
    template = ListingTemplateRegistry().get_template("template-pull-tommy-femme")

    base_fields = {
        "model": "",
        "fr_size": "M",
        "us_w": "",
        "us_l": "",
        "fit_leg": "",
        "rise_class": "",
        "rise_measurement_cm": None,
        "waist_measurement_cm": None,
        "cotton_pct": "70",
        "polyester_pct": "",
        "polyamide_pct": "",
        "viscose_pct": "",
        "elastane_pct": "",
        "acrylic_pct": "",
        "acrylic_pct": "",
        "acrylic_pct": "",
        "gender": "",
        "color_main": "bleu",
        "defects": "",
        "defect_tags": (),
        "size_label_visible": True,
        "fabric_label_visible": True,
        "sku": "PTFRULE",
        "knit_pattern": pattern,
    }
    base_fields.update(extra_fields)
    fields = ListingFields(**base_fields)

    title, description = template.render(fields)
    paragraphs = description.split("\n\n")
    marketing_line = paragraphs[1].splitlines()[0]
    style_line = paragraphs[0].splitlines()[1]
    hashtags_line = paragraphs[-1]

    assert expected_marketing_fragment in marketing_line
    assert style_line == expected_style_sentence
    for tag in expected_hashtags:
        assert tag in hashtags_line

    if expected_material_segment:
        assert expected_material_segment in title


def _build_base_polaire_payload(**overrides: object) -> dict[str, object]:
    payload: dict[str, object] = {
        "brand": "The North Face",
        "model": "Denali",
        "fr_size": "M",
        "us_w": "",
        "us_l": "",
        "fit_leg": "",
        "rise_class": "",
        "rise_measurement_cm": "",
        "waist_measurement_cm": "",
        "cotton_pct": "",
        "polyester_pct": "100",
        "polyamide_pct": "",
        "viscose_pct": "",
        "elastane_pct": "",
        "acrylic_pct": "",
        "gender": "Femme",
        "color_main": "noir",
        "defects": "",
        "defect_tags": [],
        "size_label_visible": True,
        "fabric_label_visible": True,
        "fabric_label_cut": False,
        "non_size_labels_visible": True,
        "sku": "PTNF-10",
        "bust_flat_measurement_cm": 50.0,
        "length_measurement_cm": 60.0,
        "sleeve_measurement_cm": 58.0,
        "shoulder_measurement_cm": 42.0,
        "waist_flat_measurement_cm": 48.0,
        "hem_flat_measurement_cm": 49.0,
        "zip_style": "1/4 zip",
        "neckline_style": "col montant",
        "feature_notes": "Empiècements contrastés",
        "technical_features": "Polartec recyclé",
        "special_logo": "",
        "has_hood": True,
    }
    payload.update(overrides)
    return payload


def test_listing_fields_accepts_polaire_sku_prefixes() -> None:
    base_payload = _build_base_polaire_payload(sku="PTNF-12", brand="The North Face")
    fields = ListingFields.from_dict(base_payload, template_name="template-polaire-outdoor")
    assert fields.sku == "PTNF-12"

    columbia_payload = _build_base_polaire_payload(
        sku="PC-9", brand="Columbia", polyester_pct="95", cotton_pct="5"
    )
    fields_col = ListingFields.from_dict(
        columbia_payload, template_name="template-polaire-outdoor"
    )
    assert fields_col.sku == "PC-9"


def test_listing_fields_normalizes_polaire_sku_variants() -> None:
    payload = _build_base_polaire_payload(sku="ptnf 12", brand="The North Face")
    fields = ListingFields.from_dict(payload, template_name="template-polaire-outdoor")
    assert fields.sku == "PTNF12"

    digits_only_payload = _build_base_polaire_payload(sku="17", brand="The North Face")
    digits_only_fields = ListingFields.from_dict(
        digits_only_payload, template_name="template-polaire-outdoor"
    )
    assert digits_only_fields.sku == ""

    compact_payload = _build_base_polaire_payload(sku="pc12", brand="Columbia")
    compact_fields = ListingFields.from_dict(
        compact_payload, template_name="template-polaire-outdoor"
    )
    assert compact_fields.sku == ""

    long_payload = _build_base_polaire_payload(sku="ptnf-1234", brand="The North Face")
    long_fields = ListingFields.from_dict(
        long_payload, template_name="template-polaire-outdoor"
    )
    assert long_fields.sku == "PTNF123"


def test_listing_fields_rejects_mismatched_polaire_brand_and_sku() -> None:
    payload = _build_base_polaire_payload(sku="PTNF-20", brand="Columbia")
    with pytest.raises(ValueError):
        ListingFields.from_dict(payload, template_name="template-polaire-outdoor")


def test_render_polaire_outdoor_applies_polyester_default_and_brand_hashtags() -> None:
    template = ListingTemplateRegistry().get_template("template-polaire-outdoor")
    fields = ListingFields(
        model="Denali",
        fr_size="M",
        us_w="",
        us_l="",
        fit_leg="",
        rise_class="",
        rise_measurement_cm=None,
        waist_measurement_cm=None,
        cotton_pct="",
        polyester_pct="100",
        polyamide_pct="",
        viscose_pct="",
        elastane_pct="",
        gender="Femme",
        color_main="noir",
        defects="Petite tache sur la manche",
        defect_tags=(),
        size_label_visible=False,
        fabric_label_visible=False,
        fabric_label_cut=False,
        sku="PTNF-42",
        brand="The North Face",
        zip_style="1/4 zip",
        neckline_style="col montant",
        feature_notes="Col montant doublé",
        technical_features="Polartec recyclé",
        special_logo="ruban rose",
        has_hood=True,
        bust_flat_measurement_cm=49.0,
        length_measurement_cm=62.0,
        sleeve_measurement_cm=60.0,
        shoulder_measurement_cm=41.0,
        waist_flat_measurement_cm=48.0,
        hem_flat_measurement_cm=47.0,
    )

    title, description = template.render(fields)

    assert "Polaire fleece The North Face" in title
    assert "PTNF-42" in title
    assert "1/4 zip" in title
    assert "col montant" in title
    assert "ruban rose" in title
    assert "Composition : 100% polyester" in description
    assert description.count(COMBINED_LABEL_MISSING_MESSAGE) == 1

    hashtags_line = description.splitlines()[-1]
    assert "#thenorthface" in hashtags_line
    assert "#polairefemme" in hashtags_line
    assert "#durin31tnfM" in hashtags_line
    assert "#durin31fM" in hashtags_line


def test_generate_listing_recovers_missing_polaire_sku(
    monkeypatch: pytest.MonkeyPatch,
) -> None:
    template = ListingTemplateRegistry().get_template("template-polaire-outdoor")
    base_payload = _build_base_polaire_payload(sku="", brand="The North Face")
    payload = {"fields": base_payload}

    class _FakeResponse:
        def __init__(self, text: str) -> None:
            self.output_text = text

    class _FakeResponses:
        def __init__(self, text: str) -> None:
            self._text = text

        def create(self, **_kwargs: object) -> _FakeResponse:
            return _FakeResponse(self._text)

    class _FakeClient:
        def __init__(self, text: str) -> None:
            self.responses = _FakeResponses(text)

    generator = ListingGenerator()
    generator._client = _FakeClient(json.dumps(payload))  # type: ignore[attr-defined]

    calls: dict[str, int] = {"count": 0}

    def _fake_recover(
        self: ListingGenerator, encoded_images: list[str], user_comment: str
    ) -> str:
        calls["count"] += 1
        assert encoded_images == []
        assert user_comment == ""
        return "```text\nPTNF-77```"

    monkeypatch.setattr(ListingGenerator, "_recover_polaire_sku", _fake_recover, raising=True)

    result = generator.generate_listing([], "", template, "")
<<<<<<< HEAD

    assert calls["count"] == 0
    assert "PTNF" not in result.title
    assert result.sku_missing is True


def test_generate_listing_ignores_polaire_sku_when_labels_hidden(
    monkeypatch: pytest.MonkeyPatch,
) -> None:
    template = ListingTemplateRegistry().get_template("template-polaire-outdoor")
    base_payload = _build_base_polaire_payload(
        sku="PTNF-55",
        brand="The North Face",
        fabric_label_visible=False,
        non_size_labels_visible=False,
    )
    payload = {"fields": base_payload}

    class _FakeResponse:
        def __init__(self, text: str) -> None:
            self.output_text = text

    class _FakeResponses:
        def __init__(self, text: str) -> None:
            self._text = text

        def create(self, **_kwargs: object) -> _FakeResponse:
            return _FakeResponse(self._text)

    class _FakeClient:
        def __init__(self, text: str) -> None:
            self.responses = _FakeResponses(text)

    generator = ListingGenerator()
    generator._client = _FakeClient(json.dumps(payload))  # type: ignore[attr-defined]

    result = generator.generate_listing([], "", template, "")

    assert result.sku_missing is True
    assert "PTNF" not in result.title


@pytest.mark.parametrize(
    "raw_sku, brand, recovered",
    [
        ("1", "The North Face", "PTNF-88"),
        ("01", "Columbia", "PC-01"),
    ],
)
def test_generate_listing_recovers_numeric_polaire_sku(
    monkeypatch: pytest.MonkeyPatch, raw_sku: str, brand: str, recovered: str
) -> None:
    template = ListingTemplateRegistry().get_template("template-polaire-outdoor")
    base_payload = _build_base_polaire_payload(sku=raw_sku, brand=brand)
    payload = {"fields": base_payload}

    class _FakeResponse:
        def __init__(self, text: str) -> None:
            self.output_text = text

    class _FakeResponses:
        def __init__(self, text: str) -> None:
            self._text = text

        def create(self, **_kwargs: object) -> _FakeResponse:
            return _FakeResponse(self._text)

    class _FakeClient:
        def __init__(self, text: str) -> None:
            self.responses = _FakeResponses(text)

    generator = ListingGenerator()
    generator._client = _FakeClient(json.dumps(payload))  # type: ignore[attr-defined]

    calls: dict[str, int] = {"count": 0}

    def _fake_recover(
        self: ListingGenerator, encoded_images: list[str], user_comment: str
    ) -> str:
        calls["count"] += 1
        assert encoded_images == []
        assert user_comment == ""
        return f"```text\n{recovered}```"

    monkeypatch.setattr(ListingGenerator, "_recover_polaire_sku", _fake_recover, raising=True)

    result = generator.generate_listing([], "", template, "")
=======
>>>>>>> d09f060c

    assert calls["count"] == 1
    assert recovered in result.title
    assert result.sku_missing is False


def test_generate_listing_ignores_polaire_sku_when_labels_hidden(
    monkeypatch: pytest.MonkeyPatch,
) -> None:
    template = ListingTemplateRegistry().get_template("template-polaire-outdoor")
    base_payload = _build_base_polaire_payload(
        sku="PTNF-55",
        brand="The North Face",
        fabric_label_visible=False,
        non_size_labels_visible=False,
    )
    payload = {"fields": base_payload}

    class _FakeResponse:
        def __init__(self, text: str) -> None:
            self.output_text = text

    class _FakeResponses:
        def __init__(self, text: str) -> None:
            self._text = text

        def create(self, **_kwargs: object) -> _FakeResponse:
            return _FakeResponse(self._text)

    class _FakeClient:
        def __init__(self, text: str) -> None:
            self.responses = _FakeResponses(text)

    generator = ListingGenerator()
    generator._client = _FakeClient(json.dumps(payload))  # type: ignore[attr-defined]

    result = generator.generate_listing([], "", template, "")

    assert result.sku_missing is True
    assert "PTNF" not in result.title


@pytest.mark.parametrize(
    "raw_sku, brand, recovered",
    [
        ("1", "The North Face", "PTNF-88"),
        ("01", "Columbia", "PC-01"),
    ],
)
def test_generate_listing_recovers_numeric_polaire_sku(
    monkeypatch: pytest.MonkeyPatch, raw_sku: str, brand: str, recovered: str
) -> None:
    template = ListingTemplateRegistry().get_template("template-polaire-outdoor")
    base_payload = _build_base_polaire_payload(sku=raw_sku, brand=brand)
    payload = {"fields": base_payload}

    class _FakeResponse:
        def __init__(self, text: str) -> None:
            self.output_text = text

    class _FakeResponses:
        def __init__(self, text: str) -> None:
            self._text = text

        def create(self, **_kwargs: object) -> _FakeResponse:
            return _FakeResponse(self._text)

    class _FakeClient:
        def __init__(self, text: str) -> None:
            self.responses = _FakeResponses(text)

    generator = ListingGenerator()
    generator._client = _FakeClient(json.dumps(payload))  # type: ignore[attr-defined]

    calls: dict[str, int] = {"count": 0}

    def _fake_recover(
        self: ListingGenerator, encoded_images: list[str], user_comment: str
    ) -> str:
        calls["count"] += 1
        assert encoded_images == []
        assert user_comment == ""
        return f"```text\n{recovered}```"

    monkeypatch.setattr(ListingGenerator, "_recover_polaire_sku", _fake_recover, raising=True)

    result = generator.generate_listing([], "", template, "")

    assert calls["count"] == 1
    assert recovered in result.title
    assert result.sku_missing is False


def test_render_polaire_outdoor_skips_polyester_default_when_defects_mentions_fiber() -> None:
    template = ListingTemplateRegistry().get_template("template-polaire-outdoor")
    fields = ListingFields(
        model="Denali",
        fr_size="M",
        us_w="",
        us_l="",
        fit_leg="",
        rise_class="",
        rise_measurement_cm=None,
        waist_measurement_cm=None,
        cotton_pct="",
        polyester_pct="100",
        polyamide_pct="",
        viscose_pct="",
        elastane_pct="",
        gender="Femme",
        color_main="noir",
        defects="Matière rappelant plutôt un mélange coton",
        defect_tags=(),
        size_label_visible=False,
        fabric_label_visible=False,
        fabric_label_cut=False,
        sku="PTNF-43",
        brand="The North Face",
        zip_style="1/4 zip",
        neckline_style="col montant",
        feature_notes="Col montant doublé",
        technical_features="Polartec recyclé",
        special_logo="",
        has_hood=True,
        bust_flat_measurement_cm=49.0,
        length_measurement_cm=62.0,
        sleeve_measurement_cm=60.0,
        shoulder_measurement_cm=41.0,
        waist_flat_measurement_cm=48.0,
        hem_flat_measurement_cm=47.0,
    )

    _, description = template.render(fields)

    assert "Composition : 100% polyester" not in description
    assert COMBINED_LABEL_MISSING_MESSAGE in description


def test_render_polaire_outdoor_handles_columbia_material_and_hashtags() -> None:
    template = ListingTemplateRegistry().get_template("template-polaire-outdoor")
    fields = ListingFields(
        model="Fast Trek II",
        fr_size="L",
        us_w="",
        us_l="",
        fit_leg="",
        rise_class="",
        rise_measurement_cm=None,
        waist_measurement_cm=None,
        cotton_pct="20",
        polyester_pct="80",
        polyamide_pct="",
        viscose_pct="",
        elastane_pct="",
        gender="Femme",
        color_main="bleu",
        defects="",
        defect_tags=(),
        size_label_visible=True,
        fabric_label_visible=True,
        fabric_label_cut=False,
        sku="PC-7",
        brand="Columbia",
        zip_style="zip intégral",
        neckline_style="col montant",
        feature_notes="Poches zippées",
        technical_features="Omni-Heat",
        special_logo="patch expédition",
        has_hood=False,
        bust_flat_measurement_cm=52.0,
        length_measurement_cm=64.0,
        sleeve_measurement_cm=61.0,
        shoulder_measurement_cm=42.0,
        waist_flat_measurement_cm=50.0,
        hem_flat_measurement_cm=51.0,
    )

    title, description = template.render(fields)

    assert "Polaire fleece Columbia" in title
    assert "en coton" in title
    assert "PC-7" in title
    assert "Poches zippées" in description
    assert "Omni-Heat" in description
    assert "patch expédition" in title
    assert "80% polyester" in description

    hashtags_line = description.splitlines()[-1]
    assert "#columbia" in hashtags_line
    assert "#durin31colL" in hashtags_line
    assert "#matierepremium" in hashtags_line<|MERGE_RESOLUTION|>--- conflicted
+++ resolved
@@ -1597,7 +1597,6 @@
     monkeypatch.setattr(ListingGenerator, "_recover_polaire_sku", _fake_recover, raising=True)
 
     result = generator.generate_listing([], "", template, "")
-<<<<<<< HEAD
 
     assert calls["count"] == 0
     assert "PTNF" not in result.title
@@ -1685,8 +1684,6 @@
     monkeypatch.setattr(ListingGenerator, "_recover_polaire_sku", _fake_recover, raising=True)
 
     result = generator.generate_listing([], "", template, "")
-=======
->>>>>>> d09f060c
 
     assert calls["count"] == 1
     assert recovered in result.title
