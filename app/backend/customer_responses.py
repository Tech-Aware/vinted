from __future__ import annotations

"""
Tools for generating tailored customer replies based on predefined scenarios.
"""

import os
from dataclasses import dataclass
from textwrap import dedent
from typing import Dict, List, Optional, Sequence

import httpx

try:
    from openai import OpenAI
except ImportError:  # pragma: no cover - optional dependency
    OpenAI = None  # type: ignore

from app.logger import get_logger

logger = get_logger(__name__)


@dataclass(frozen=True)
class ArticleType:
    id: str
    label: str


@dataclass(frozen=True)
class MessageType:
    id: str
    label: str


@dataclass(frozen=True)
class ScenarioConfig:
    id: str
    label: str
    message_type_id: str
    requires_client_message: bool
    extra_fields: Sequence[str]
    rules: Sequence[str]
    allowed_articles: Optional[Sequence[str]] = None
    examples: Sequence[str] = ()


@dataclass
class CustomerReplyPayload:
    client_name: str
    article_type: str
    scenario_id: str
    client_message: str = ""
    offre_client: Optional[float] = None
    contre_offre: Optional[float] = None
    prix_ferme: Optional[float] = None


ARTICLE_TYPES: Sequence[ArticleType] = (
    ArticleType("jean_levis", "Jean Levi's"),
    ArticleType("pull_tommy", "Pull Tommy Hilfiger"),
    ArticleType("jacket", "Jacket / Veste"),
    ArticleType("polaire_tnf", "Polaire The North Face"),
    ArticleType("polaire_columbia", "Polaire Columbia"),
    ArticleType("autre", "Autre article"),
)


EXTRA_FIELD_LABELS: Dict[str, str] = {
    "offre_client": "Offre du client",
    "contre_offre": "Votre proposition",
    "prix_ferme": "Prix ferme",
}


MESSAGE_TYPES: Sequence[MessageType] = (
    MessageType("remercier", "Remercier"),
    MessageType("inciter", "Inciter"),
    MessageType("negocier", "Négocier"),
    MessageType("informer", "Informer"),
)

MESSAGE_TYPE_EXTRA_FIELDS: Dict[str, Sequence[str]] = {}


SCENARIOS: Dict[str, ScenarioConfig] = {
    "remercier_achat": ScenarioConfig(
        id="remercier_achat",
        label="Pour un achat",
        message_type_id="remercier",
        requires_client_message=False,
        extra_fields=[],
        rules=(
            "Remercier clairement pour l'achat.",
            "Mentionner la préparation rapide et l'envoi du suivi.",
            "Glisser une invitation légère à visiter le dressing.",
            "Ton chaleureux et concis en une seule phrase.",
        ),
        allowed_articles=None,
    ),
    "remercier_acceptation_offre": ScenarioConfig(
        id="remercier_acceptation_offre",
        label="Après avoir accepté une offre",
        message_type_id="remercier",
        requires_client_message=False,
        extra_fields=[],
        rules=(
            "Confirmer l'acceptation de l'offre et remercier chaleureusement.",
            "Indiquer explicitement : je prépare la commande dès que le paiement est validé par Vinted.",
            "Rester bref (1 phrase), positif et inviter à suivre l'envoi.",
        ),
        allowed_articles=None,
    ),
    "remercier_avis": ScenarioConfig(
        id="remercier_avis",
        label="Pour une évaluation",
        message_type_id="remercier",
        requires_client_message=False,
        extra_fields=[],
        rules=(
            "Remercier pour l'avis laissé.",
            "Souligner que le feedback aide à améliorer le service.",
            "Rester bref et positif en une phrase.",
        ),
        allowed_articles=None,
    ),
    "remercier_favori": ScenarioConfig(
        id="remercier_favori",
        label="Pour l'ajout d'un favoris",
        message_type_id="remercier",
        requires_client_message=False,
        extra_fields=[],
        rules=(
            "Remercier pour l'ajout en favori.",
            "Mentionner que l'article est disponible pour le moment.",
            "Inviter discrètement à finaliser ou poser une question.",
        ),
        allowed_articles=None,
    ),
    "inciter_achat": ScenarioConfig(
        id="inciter_achat",
        label="À l'achat",
        message_type_id="inciter",
        requires_client_message=False,
        extra_fields=[],
        rules=(
            "Mettre en avant la disponibilité actuelle et l'envoi rapide.",
            "Créer un léger sentiment d'urgence sans être agressif.",
            "Conclure par une invitation à passer commande et à regarder le dressing.",
            "Formuler l'ensemble en une seule phrase simple et positive.",
        ),
        allowed_articles=None,
    ),
    "inciter_lot": ScenarioConfig(
        id="inciter_lot",
        label="À constituer un lot",
        message_type_id="inciter",
        requires_client_message=False,
        extra_fields=[],
        rules=(
            "Proposer de regrouper plusieurs articles pour un envoi unique.",
            "Suggérer un avantage tarifaire ou frais de port optimisé.",
            "Ton convivial et orienté solution, en invitant à explorer le dressing.",
            "Tout dire en une seule phrase directe et positive.",
        ),
        allowed_articles=None,
    ),
    "negocier_plus_haut": ScenarioConfig(
        id="negocier_plus_haut",
        label="Un prix plus haut",
        message_type_id="negocier",
        requires_client_message=False,
        extra_fields=["offre_client", "contre_offre"],
        rules=(
<<<<<<< HEAD
            "Remercier pour l'intérêt ou l'offre.",
            "Expliquer que la proposition est trop basse au regard de la qualité.",
            "Proposer un montant révisé (contre-offre) clair et valoriser l'article.",
            "Utiliser exactement la contre-offre fournie (montant inchangé).",
            "Mentionner l'envoi rapide et encourager à valider ou regarder le dressing.",
            "Utiliser uniquement l'une des deux phrases courtes prévues pour cette situation (pas d'autres variations).",
=======
            "Remercier simplement pour l'intérêt ou l'offre.",
            "Ne jamais citer le montant proposé par le client : seule votre contre-offre compte.",
            "Répondre en une phrase directe et positive en reprenant exactement la contre-offre fournie.",
            "Formuler l'une des deux approches : 'Merci pour votre offre, j’envoie dès demain 🚀' ou 'Merci pour votre offre, l'article est en très bon état pour {contre_offre}€ c’est bon pour moi et j’envoie dès demain matin ;)'.",
            "Annoncer systématiquement un envoi dès le lendemain.",
            "Éviter toute négation et tout superlatif pour rester naturel et simple.",
            "Garder un ton très court (une phrase) même si l'offre est basse.",
>>>>>>> 5a7152ae
        ),
        allowed_articles=None,
        examples=(
            "Merci pour votre offre, j’envoie dès demain 🚀",
            "Merci pour votre offre, l'article est en très bon état pour {contre_offre}€ c’est bon pour moi et j’envoie dès demain matin ;)",
        ),
    ),
    "negocier_reservation": ScenarioConfig(
        id="negocier_reservation",
        label="Une demande de réservation",
        message_type_id="negocier",
        requires_client_message=False,
        extra_fields=[],
        rules=(
            "Remercier pour l'intérêt et la demande de réservation.",
            "Expliquer simplement que la plateforme fonctionne sans réservation à l'avance (ex: \"Les articles restent disponibles en continu, vous pouvez valider quand vous êtes prête.\").",
            "Proposer une alternative (achat direct, lot ou délai court) sans mentionner de prix.",
            "Ton courtois, ferme mais encourageant, en invitant à valider rapidement.",
            "Répondre en une seule phrase positive sans négation.",
        ),
        allowed_articles=None,
        examples=(
            dedent(
                """
                Bonjour, merci pour votre message, la plateforme fonctionne sans réservation à l'avance et vous pouvez valider dès maintenant si le jean vous plaît.
                """
            ).strip(),
        ),
    ),
    "negocier_prix_ferme": ScenarioConfig(
        id="negocier_prix_ferme",
        label="Un prix ferme",
        message_type_id="negocier",
        requires_client_message=False,
        extra_fields=["offre_client", "prix_ferme"],
        rules=(
            "Remercier pour l'intérêt.",
            "Dire simplement que vous restez sur le prix indiqué sans employer l'expression 'prix ferme'.",
            "Reprendre exactement le prix saisi (sans le modifier).",
            "Rester courtois, concis et orienté sur l'envoi rapide si la vente est validée.",
            "Tout tenir en une phrase positive et directe.",
        ),
        allowed_articles=None,
    ),
    "informer_preparation": ScenarioConfig(
        id="informer_preparation",
        label="De la préparation du colis",
        message_type_id="informer",
        requires_client_message=False,
        extra_fields=[],
        rules=(
            "Confirmer la validation du paiement et la préparation en cours.",
            "Partager le délai ou la promesse d'envoi.",
            "Ton rassurant en une phrase avec un clin d'œil convivial.",
        ),
        allowed_articles=None,
    ),
    "informer_envoi": ScenarioConfig(
        id="informer_envoi",
        label="De l'envois du colis",
        message_type_id="informer",
        requires_client_message=False,
        extra_fields=[],
        rules=(
            "Indiquer que le colis vient d'être déposé ou scanné.",
            "Préciser que le suivi est partagé/à jour.",
            "Rester bref et pro, en gardant un ton chaleureux.",
        ),
        allowed_articles=None,
    ),
    "informer_envoi_aujourdhui": ScenarioConfig(
        id="informer_envoi_aujourdhui",
        label="D'un envoi aujourd'hui",
        message_type_id="informer",
        requires_client_message=False,
        extra_fields=[],
        rules=(
            "Informer clairement que le colis part aujourd'hui (formule explicite).",
            "Préciser le dépôt imminent ou en cours et que Vinted mettra à jour le suivi dès le premier scan.",
            "Rester très concis (1 phrase), sans formules pompeuses, et rassurer sur la prise en charge rapide.",
        ),
        allowed_articles=None,
    ),
    "informer_livraison": ScenarioConfig(
        id="informer_livraison",
        label="De la livraison du colis",
        message_type_id="informer",
        requires_client_message=False,
        extra_fields=[],
        rules=(
            "Informer que le colis est indiqué livré ou disponible en point relais.",
            "Inviter à confirmer la bonne réception ou à signaler un souci.",
            "Proposer de laisser un avis si tout est conforme.",
        ),
        allowed_articles=None,
    ),
    "informer_retour": ScenarioConfig(
        id="informer_retour",
        label="De l'acceptation d'un retour",
        message_type_id="informer",
        requires_client_message=False,
        extra_fields=[],
        rules=(
            "Confirmer que le retour a été accepté et que les instructions de renvoi sont valides.",
            "Préciser le délai ou l'étape suivante pour le remboursement ou l'échange.",
            "Rester rassurant en une phrase et inviter à revenir vers vous en cas de question.",
        ),
        allowed_articles=None,
    ),
}

STYLE_RULES: Sequence[str] = (
    "Réponds en français avec un ton simple, cordial et convivial.",
    "Utiliser un vocabulaire courant, sans superlatifs ni tournures pompeuses.",
    "Inclure au maximum un seul émoji ou smiley.",
    "Rédiger une seule phrase courte, sans puces ni listes.",
    "Ne rien promettre d'irréaliste ; tu peux mentionner un envoi rapide si pertinent.",
    "Tutoiement interdit : vouvoie toujours le client et parles en ton nom (\"je\").",
)


def get_article_label(article_type: str) -> str:
    for article in ARTICLE_TYPES:
        if article.id == article_type:
            return article.label
    return article_type or "Article"


class CustomerReplyGenerator:
    """Generate concise, on-brand replies for Vinted customers."""

    def __init__(
        self,
        *,
        model: Optional[str] = None,
        api_key: Optional[str] = None,
        temperature: float = 0.3,
    ) -> None:
        self.model = model or os.getenv("OPENAI_TEXT_MODEL", "gpt-4o-mini")
        self.api_key = api_key or os.getenv("OPENAI_API_KEY")
        if not 0 <= temperature <= 1:
            raise ValueError("La température doit être comprise entre 0 et 1")
        self.temperature = temperature
        self._client: Optional[OpenAI] = None
        logger.step(
            "CustomerReplyGenerator initialisé avec le modèle %s et une température de %.2f",
            self.model,
            self.temperature,
        )

    @property
    def client(self) -> OpenAI:
        if OpenAI is None:
            logger.error("Le package 'openai' est requis mais non disponible")
            raise RuntimeError("Installez la dépendance 'openai' pour générer des réponses.")
        if self._client is None:
            api_key = self.api_key or os.getenv("OPENAI_API_KEY")
            if not api_key:
                logger.error("Clé API OpenAI manquante pour la génération des réponses")
                raise RuntimeError(
                    "Clé API OpenAI manquante. Définissez la variable d'environnement OPENAI_API_KEY."
                )
            # httpx>=0.28 ne supporte plus l'argument "proxies" attendu par la
            # construction par défaut du client OpenAI. On injecte donc un
            # http_client explicitement compatible pour éviter l'erreur de type.
            http_client = httpx.Client(trust_env=True)
            self._client = OpenAI(api_key=api_key, http_client=http_client)
            logger.success("Client OpenAI initialisé pour les réponses clients")
        return self._client

    def generate_reply(self, payload: CustomerReplyPayload) -> str:
        logger.step("Génération d'une réponse client pour le scénario %s", payload.scenario_id)
        scenario = SCENARIOS.get(payload.scenario_id)
        if scenario is None:
            raise ValueError(f"Scénario inconnu: {payload.scenario_id}")

        prompt = self._build_prompt(payload, scenario)
        messages = [
            {
                "role": "system",
                "content": [
                    {
                        "type": "input_text",
                        "text": (
                            "Tu es un vendeur Vinted (Durin31). Tu réponds en français avec un ton simple, "
                            "cordial et convivial. Tu vouvoies toujours le client (jamais de tutoiement) et "
                            "parles en ton nom (je). Utilise une seule phrase courte avec un vocabulaire "
                            "courant, sans tournures pompeuses ni superlatifs de qualité. Ta réponse doit contenir "
                            "au maximum un émoji, éviter les puces ou numéros, et rester orientée client. Formule "
                            "sans négations (pas de 'pas', 'jamais', 'malheureusement') et ne promets rien que tu "
                            "ne puisses tenir."
                        ),
                    }
                ],
            },
            {"role": "user", "content": [{"type": "input_text", "text": prompt}]},
        ]

        try:
            response = self._create_response(messages, max_tokens=260)
        except Exception:
            logger.exception("Échec de l'appel OpenAI pour la réponse client")
            raise

        reply = self._extract_response_text(response)
        if not reply:
            friendly_message = (
                "Aucune réponse textuelle n'a été renvoyée par le modèle. Merci de réessayer."
            )
            logger.error(friendly_message)
            raise ValueError(friendly_message)

        logger.success("Réponse client générée avec succès")
        return reply.strip()

    def _build_prompt(self, payload: CustomerReplyPayload, scenario: ScenarioConfig) -> str:
        article_label = self._resolve_article_label(
            article_type=payload.article_type, scenario=scenario
        )
        context_lines = [
            f"Client: {payload.client_name}",
            f"Scénario: {scenario.label}",
            f"Article: {article_label}",
        ]
        if payload.client_message:
            context_lines.append(f"Message client: {payload.client_message.strip()}")

        price_details = []
        if payload.offre_client is not None and scenario.id != "negocier_plus_haut":
            price_details.append(f"Offre client: {payload.offre_client}€")
        if payload.contre_offre is not None:
            price_details.append(f"Votre proposition: {payload.contre_offre}€")
        if payload.prix_ferme is not None:
            price_details.append(f"Prix ferme: {payload.prix_ferme}€")
        if price_details:
            context_lines.append(" / ".join(price_details))

        rules = list(scenario.rules)
        rules.extend(
            self._build_personalization_rules(
                payload=payload,
                scenario=scenario,
                article_label=article_label,
                has_price_details=bool(price_details),
            )
        )
        rules.extend(STYLE_RULES)

        examples_block = ""
        if scenario.examples:
            examples_block = "\n\nExemples de réponse:\n- " + "\n- ".join(scenario.examples)

        prompt = dedent(
            """
            Contexte client et article:
            {context}

            Règles spécifiques:
            - {rules}

            {examples}

            Rédige la réponse finale en suivant le ton Durin31.
            """
        ).format(
            context="\n".join(context_lines),
            rules="\n- ".join(rules),
            examples=examples_block.strip(),
        )

        logger.info("Prompt de réponse client construit (%d caractères)", len(prompt))
        return prompt.strip()

    def _resolve_article_label(
        self, *, article_type: str, scenario: ScenarioConfig
    ) -> str:
        base_label = get_article_label(article_type)
        if article_type != "autre":
            return base_label

        order_related_scenarios = {
            "remercier_achat",
            "remercier_acceptation_offre",
            "informer_preparation",
            "informer_envoi",
            "informer_envoi_aujourdhui",
            "informer_livraison",
            "informer_retour",
        }

        if scenario.id in order_related_scenarios or scenario.message_type_id == "informer":
            return "Votre commande"

        return "Votre article"

    def _build_personalization_rules(
        self,
        *,
        payload: CustomerReplyPayload,
        scenario: ScenarioConfig,
        article_label: str,
        has_price_details: bool,
    ) -> Sequence[str]:
        """Add anti-redondancy cues so replies feel fresher and more contextual."""

        rules = [
            "Varier l'accroche et la conclusion pour éviter les formules toutes faites.",
            f"Citer l'article ({article_label}) pour ancrer la réponse et éviter les messages génériques.",
            "Ne pas répéter deux fois la même formule (remerciements ou invitation) dans le message.",
            "Ajouter un mini détail concret (état général, style ou saison) sans inventer de faits précis.",
        ]

        if payload.client_message.strip():
            rules.append(
                "Réagir brièvement au message du client pour montrer que sa demande a été comprise."
            )

        return rules

    def _create_response(self, messages: Sequence[dict], *, max_tokens: int):
        """Call the OpenAI client using the available API surface."""

        client = self.client
        if hasattr(client, "responses"):
            return client.responses.create(
                model=self.model,
                input=messages,
                max_output_tokens=max_tokens,
                temperature=self.temperature,
            )

        # Fallback for OpenAI<=2.x without the responses API
        chat_messages = self._convert_to_chat_messages(messages)
        return client.chat.completions.create(
            model=self.model,
            messages=chat_messages,
            max_tokens=max_tokens,
            temperature=self.temperature,
        )

    def _convert_to_chat_messages(self, messages: Sequence[dict]) -> List[dict]:
        chat_messages: List[dict] = []
        for message in messages:
            content_parts = []
            for part in message.get("content", []):
                part_type = part.get("type")
                if part_type in {"input_text", "text"}:
                    content_parts.append({"type": "text", "text": part.get("text", "")})
                elif part_type in {"input_image", "image_url"}:
                    url = part.get("image_url")
                    if isinstance(url, dict):
                        url_value = url.get("url") or url.get("uri")
                    else:
                        url_value = url
                    if url_value:
                        content_parts.append({"type": "image_url", "image_url": {"url": url_value}})
            if not content_parts:
                content_parts.append({"type": "text", "text": ""})
            chat_messages.append({"role": message.get("role", "user"), "content": content_parts})
        return chat_messages

    def _extract_response_text(self, response: object) -> str:
        parts: List[str] = []

        def _append_if_text(value: object) -> None:
            text = self._coerce_text(value)
            if text:
                parts.append(text)

        # OpenAI v1.55+ "responses" API
        if hasattr(response, "model_dump"):
            try:
                dumped = response.model_dump()  # type: ignore[attr-defined]
            except Exception:  # pragma: no cover - defensive
                dumped = None
            if isinstance(dumped, dict):
                output_blocks = dumped.get("output")
                if isinstance(output_blocks, Sequence):
                    for block in output_blocks:
                        contents = None
                        if isinstance(block, dict):
                            contents = block.get("content")
                        if isinstance(contents, Sequence):
                            for item in contents:
                                if isinstance(item, dict):
                                    _append_if_text(item.get("text"))
                if not parts:
                    _append_if_text(dumped.get("output_text"))

        # Fallback for chat.completions format
        if not parts and hasattr(response, "choices"):
            choices = getattr(response, "choices", [])
            if isinstance(choices, Sequence):
                for choice in choices:
                    message = getattr(choice, "message", None)
                    if message and hasattr(message, "content"):
                        _append_if_text(message.content)
                    if hasattr(choice, "text"):
                        _append_if_text(getattr(choice, "text"))

        if not parts:
            output = getattr(response, "output", None)
            if isinstance(output, Sequence):
                for block in output:
                    content_items = getattr(block, "content", None)
                    if isinstance(content_items, Sequence):
                        for item in content_items:
                            _append_if_text(getattr(item, "text", None))
            if not parts:
                _append_if_text(getattr(response, "output_text", None))

        return "".join(part for part in parts if part).strip()

    @staticmethod
    def _coerce_text(value: object) -> str:
        if value is None:
            return ""
        if isinstance(value, str):
            return value
        return "".join(ch for ch in str(value) if ch.isprintable())<|MERGE_RESOLUTION|>--- conflicted
+++ resolved
@@ -172,22 +172,12 @@
         requires_client_message=False,
         extra_fields=["offre_client", "contre_offre"],
         rules=(
-<<<<<<< HEAD
             "Remercier pour l'intérêt ou l'offre.",
             "Expliquer que la proposition est trop basse au regard de la qualité.",
             "Proposer un montant révisé (contre-offre) clair et valoriser l'article.",
             "Utiliser exactement la contre-offre fournie (montant inchangé).",
             "Mentionner l'envoi rapide et encourager à valider ou regarder le dressing.",
             "Utiliser uniquement l'une des deux phrases courtes prévues pour cette situation (pas d'autres variations).",
-=======
-            "Remercier simplement pour l'intérêt ou l'offre.",
-            "Ne jamais citer le montant proposé par le client : seule votre contre-offre compte.",
-            "Répondre en une phrase directe et positive en reprenant exactement la contre-offre fournie.",
-            "Formuler l'une des deux approches : 'Merci pour votre offre, j’envoie dès demain 🚀' ou 'Merci pour votre offre, l'article est en très bon état pour {contre_offre}€ c’est bon pour moi et j’envoie dès demain matin ;)'.",
-            "Annoncer systématiquement un envoi dès le lendemain.",
-            "Éviter toute négation et tout superlatif pour rester naturel et simple.",
-            "Garder un ton très court (une phrase) même si l'offre est basse.",
->>>>>>> 5a7152ae
         ),
         allowed_articles=None,
         examples=(
